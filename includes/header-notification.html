--- conflicted
+++ resolved
@@ -29,19 +29,12 @@
 {% endif %}
 <!-- END RELEASE NOTICES -->
 
-<<<<<<< HEAD
-{% if page.hidden %}
-  {% assign header_notification_type = "early_access" %}
-  {% assign header_notification = site.data.ui.header.notices.early_access %}
-{% endif %}
-=======
 <!-- ONEOFF EARLY ACCESS NOTICE -->
 {% if page.hidden %}
 {% assign early_access_notification_type = true %}
 {% assign early_access_notification = site.data.ui.header.notices.early_access %}
 {% endif %}
 <!-- END ONEOFF EARLY ACCESS NOTICE -->
->>>>>>> 08880d9e
 
 {% if translation_notification_type %}
   <div class="header-notifications text-center f5 bg-blue-1 text-gray-dark py-4 px-6 translation_notice{% if release_notification_type %} border-bottom border-black-fade{% endif %}">
