--- conflicted
+++ resolved
@@ -1,13 +1,9 @@
 1. To set your SSH signing key in Git, paste the text below, substituting the contents of your clipboard for the key you'd like to use. Since the key contains spaces, you must wrap it in quotes:
   ```bash
-<<<<<<< HEAD
-  $ git config --global user.signingkey 'ssh-ed25519 AAAAC3(...) user@example.com'
+  $ git config --global user.signingkey 'key::ssh-ed25519 AAAAC3(...) user@example.com'
   ```
 
 Alternatively, you can add the direct path to your public key if your system does not properly handle adding the content of the key directly.
   ```bash
   $ git config --global user.signingkey=/path/to/.ssh/pubkey_filename.pub
-=======
-  $ git config --global user.signingkey 'key::ssh-ed25519 AAAAC3(...) user@example.com'
->>>>>>> dbe2be27
   ```