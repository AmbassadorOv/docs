<<<<<<< HEAD
const path = require('path')
const nonEnterpriseDefaultVersion = require('../lib/non-enterprise-default-version')
const removeFPTFromPath = require('../lib/remove-fpt-from-path')
const findPage = require('../lib/find-page')
=======
const getLinkData = require('../lib/get-link-data')
>>>>>>> 76c5bb1b

// this middleware adds properties to the context object
module.exports = async (req, res, next) => {
  if (!req.context.page) return next()

  if (!(req.context.page.relativePath.endsWith('index.md') || req.context.page.layout === 'product-landing')) return next()

  if (!req.context.page.featuredLinks) return next()

  req.context.featuredLinks = {}
  for (const key in req.context.page.featuredLinks) {
    req.context.featuredLinks[key] = await getLinkData(req.context.page.featuredLinks[key], req.context)
  }

  return next()
<<<<<<< HEAD
}

// rawLinks is an array of paths: [ '/foo' ]
// we need to convert it to an array of localized objects: [ { href: '/en/foo', title: 'Foo', intro: 'Description here' } ]
async function getLinkData (rawLinks, context) {
  if (!rawLinks) return

  const links = []

  for (const link of rawLinks) {
    const linkPath = link.href || link
    const version = context.currentVersion === 'homepage' ? nonEnterpriseDefaultVersion : context.currentVersion
    const href = removeFPTFromPath(path.join('/', context.currentLanguage, version, linkPath))

    const linkedPage = findPage(href, context.pages, context.redirects)
    if (!linkedPage) continue

    const opts = { textOnly: true, encodeEntities: true }

    links.push({
      href,
      title: await linkedPage.renderTitle(context, opts),
      intro: await linkedPage.renderProp('intro', context, opts),
      page: linkedPage
    })
  }

  return links
=======
>>>>>>> 76c5bb1b
}<|MERGE_RESOLUTION|>--- conflicted
+++ resolved
@@ -1,11 +1,4 @@
-<<<<<<< HEAD
-const path = require('path')
-const nonEnterpriseDefaultVersion = require('../lib/non-enterprise-default-version')
-const removeFPTFromPath = require('../lib/remove-fpt-from-path')
-const findPage = require('../lib/find-page')
-=======
 const getLinkData = require('../lib/get-link-data')
->>>>>>> 76c5bb1b
 
 // this middleware adds properties to the context object
 module.exports = async (req, res, next) => {
@@ -21,35 +14,4 @@
   }
 
   return next()
-<<<<<<< HEAD
-}
-
-// rawLinks is an array of paths: [ '/foo' ]
-// we need to convert it to an array of localized objects: [ { href: '/en/foo', title: 'Foo', intro: 'Description here' } ]
-async function getLinkData (rawLinks, context) {
-  if (!rawLinks) return
-
-  const links = []
-
-  for (const link of rawLinks) {
-    const linkPath = link.href || link
-    const version = context.currentVersion === 'homepage' ? nonEnterpriseDefaultVersion : context.currentVersion
-    const href = removeFPTFromPath(path.join('/', context.currentLanguage, version, linkPath))
-
-    const linkedPage = findPage(href, context.pages, context.redirects)
-    if (!linkedPage) continue
-
-    const opts = { textOnly: true, encodeEntities: true }
-
-    links.push({
-      href,
-      title: await linkedPage.renderTitle(context, opts),
-      intro: await linkedPage.renderProp('intro', context, opts),
-      page: linkedPage
-    })
-  }
-
-  return links
-=======
->>>>>>> 76c5bb1b
 }