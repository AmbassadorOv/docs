const path = require('path')
const slash = require('slash')
const walk = require('walk-sync')
const { zip, groupBy } = require('lodash')
const yaml = require('js-yaml')
const revalidator = require('revalidator')
const generateMarkdownAST = require('mdast-util-from-markdown')
const visit = require('unist-util-visit')
const readFileAsync = require('../../lib/readfile-async')
const frontmatter = require('../../lib/frontmatter')
const languages = require('../../lib/languages')
const { tags } = require('../../lib/liquid-tags/extended-markdown')
const ghesReleaseNotesSchema = require('../helpers/schemas/ghes-release-notes-schema')
const ghaeReleaseNotesSchema = require('../helpers/schemas/ghae-release-notes-schema')
const learningTracksSchema = require('../helpers/schemas/learning-tracks-schema')
const renderContent = require('../../lib/render-content')
const getApplicableVersions = require('../../lib/get-applicable-versions')
const { execSync } = require('child_process')
const allVersions = require('../../lib/all-versions')
const { supported } = require('../../lib/enterprise-server-releases')
const getIfversionConditionals = require('../helpers/get-ifversion-conditionals')
const enterpriseServerVersions = Object.keys(allVersions).filter(v => v.startsWith('enterprise-server@'))
const versionShortNames = Object.values(allVersions).map(v => v.shortName)

const rootDir = path.join(__dirname, '../..')
const contentDir = path.join(rootDir, 'content')
const reusablesDir = path.join(rootDir, 'data/reusables')
const variablesDir = path.join(rootDir, 'data/variables')
const glossariesDir = path.join(rootDir, 'data/glossaries')
const ghesReleaseNotesDir = path.join(rootDir, 'data/release-notes/enterprise-server')
const ghaeReleaseNotesDir = path.join(rootDir, 'data/release-notes/github-ae')
const learningTracks = path.join(rootDir, 'data/learning-tracks')

const languageCodes = Object.keys(languages)

const allowedVersionOperators = ['>','<','=','!=']
const versionShortNameExceptions = ['ghae-next', 'ghae-issue-']

// WARNING: Complicated RegExp below!
//
// Things matched by this RegExp:
//  - [link text](link-url)
//  - [link text] (link-url)
//  - [link-definition-ref]: link-url
//  - etc.
//
// Things intentionally NOT matched by this RegExp:
//  - [link text](#link-url)
//  - [link text] (#link-url)
//  - [link-definition-ref]: #link-url
//  - [link text](/link-url)
//  - [link-definition-ref]: /link-url
//  - [link text](https://link-url)
//  - [link-definition-ref]: https://link-url
//  - [link text](mailto:mail-url)
//  - [link-definition-ref]: mailto:mail-url
//  - [link text](tel:phone-url)
//  - [link-definition-ref]: tel:phone-url
//  - [link text]({{ site.data.variables.product_url }})
//  - [link-definition-ref]: {{ site.data.variables.product_url }}
//  - [link text][link-definition-ref]: other text
//  - [link text][link-definition-ref] (other text)
//  - etc.
//
const relativeArticleLinkRegex = /(?=^|[^\]]\s*)\[[^\]]+\](?::\n?[ \t]+|\s*\()(?!\/|#|https?:\/\/|tel:|mailto:|\{[%{]\s*)[^)\s]+(?:(?:\s*[%}]\})?\)|\s+|$)/gm

// Things matched by this RegExp:
//  - [link text](/en/github/blah)
//  - [link text] (https://docs.github.com/ja/github/blah)
//  - [link-definition-ref]: http://help.github.com/es/github/blah
//  - etc.
//
// Things intentionally NOT matched by this RegExp:
//  - [Node.js](https://nodejs.org/en/)
//  - etc.
//
const languageLinkRegex = new RegExp(`(?=^|[^\\]]\\s*)\\[[^\\]]+\\](?::\\n?[ \\t]+|\\s*\\()(?:(?:https?://(?:help|docs|developer)\\.github\\.com)?/(?:${languageCodes.join('|')})(?:/[^)\\s]*)?)(?:\\)|\\s+|$)`, 'gm')

// Things matched by this RegExp:
//  - [link text](/enterprise/2.19/admin/blah)
//  - [link text] (https://docs.github.com/enterprise/11.10.340/admin/blah)
//  - [link-definition-ref]: http://help.github.com/enterprise/2.8/admin/blah
//
// Things intentionally NOT matched by this RegExp:
//  - [link text](https://someservice.com/enterprise/1.0/blah)
//  - [link text](/github/site-policy/enterprise/2.2/admin/blah)
const versionLinkRegEx = /(?=^|[^\]]\s*)\[[^\]]+\](?::\n?[ \t]+|\s*\()(?:(?:https?:\/\/(?:help|docs|developer)\.github\.com)?\/enterprise\/\d+(\.\d+)+(?:\/[^)\s]*)?)(?:\)|\s+|$)/gm

// Things matched by this RegExp:
//  - [link text](/early-access/github/blah)
//  - [link text] (https://docs.github.com/early-access/github/blah)
//  - [link-definition-ref]: http://help.github.com/early-access/github/blah
//  - etc.
//
// Things intentionally NOT matched by this RegExp:
//  - [Node.js](https://nodejs.org/early-access/)
//  - etc.
//
const earlyAccessLinkRegex = /(?=^|[^\]]\s*)\[[^\]]+\](?::\n?[ \t]+|\s*\()(?:(?:https?:\/\/(?:help|docs|developer)\.github\.com)?\/early-access(?:\/[^)\s]*)?)(?:\)|\s+|$)/gm

//  - [link text](https://docs.github.com/github/blah)
//  - [link text] (https://help.github.com/github/blah)
//  - [link-definition-ref]: http://developer.github.com/v3/
//  - [link text](//docs.github.com)
//  - etc.
//
// Things intentionally NOT matched by this RegExp:
//  - [link text](/github/blah)
//  - [link text[(https://developer.github.com/changes/2018-02-22-protected-branches-required-signatures/)
//  - etc.
//
const domainLinkRegex = /(?=^|[^\]]\s*)\[[^\]]+\](?::\n?[ \t]+|\s*\()(?:https?:)?\/\/(?:help|docs|developer)\.github\.com(?!\/changes\/)[^)\s]*(?:\)|\s+|$)/gm

// Things matched by this RegExp:
//  - ![image text](/assets/images/early-access/github/blah.gif)
//  - ![image text] (https://docs.github.com/assets/images/early-access/github/blah.gif)
//  - [image-definition-ref]: http://help.github.com/assets/images/early-access/github/blah.gif
//  - [link text](/assets/images/early-access/github/blah.gif)
//  - etc.
//
// Things intentionally NOT matched by this RegExp:
//  - [Node.js](https://nodejs.org/assets/images/early-access/blah.gif)
//  - etc.
//
const earlyAccessImageRegex = /(?=^|[^\]]\s*)\[[^\]]+\](?::\n?[ \t]+|\s*\()(?:(?:https?:\/\/(?:help|docs|developer)\.github\.com)?\/assets\/images\/early-access(?:\/[^)\s]*)?)(?:\)|\s+|$)/gm

// Things matched by this RegExp:
//  - ![image text](/assets/early-access/images/github/blah.gif)
//  - ![image text] (https://docs.github.com/images/early-access/github/blah.gif)
//  - [image-definition-ref]: http://help.github.com/assets/early-access/github/blah.gif
//  - [link text](/early-access/assets/images/github/blah.gif)
//  - [link text](/early-access/images/github/blah.gif)
//  - etc.
//
// Things intentionally NOT matched by this RegExp:
//  - [Node.js](https://nodejs.org/assets/early-access/images/blah.gif)
//  - etc.
//
const badEarlyAccessImageRegex = /(?=^|[^\]]\s*)\[[^\]]+\](?::\n?[ \t]+|\s*\()(?:(?:https?:\/\/(?:help|docs|developer)\.github\.com)?\/(?:(?:assets|images)\/early-access|early-access\/(?:assets|images))(?:\/[^)\s]*)?)(?:\)|\s+|$)/gm

// {{ site.data.example.pizza }}
const oldVariableRegex = /{{\s*?site\.data\..*?}}/g

//  - {{ octicon-plus }}
//  - {{ octicon-plus An example label }}
//
const oldOcticonRegex = /{{\s*?octicon-([a-z-]+)(\s[\w\s\d-]+)?\s*?}}/g

//  - {{#note}}
//  - {{/note}}
//  - {{ #warning }}
//  - {{ /pizza }}
//
const oldExtendedMarkdownRegex = /{{\s*?[#/][a-z-]+\s*?}}/g

// Strings in Liquid will always evaluate true _because_ they are strings; instead use unquoted variables, like {% if foo %}.
// - {% if "foo" %}
// - {% unless "bar" %}
const stringInLiquidRegex = /{% (?:if|ifversion|elseif|unless) (?:"|').+?%}/g

const relativeArticleLinkErrorText = 'Found unexpected relative article links:'
const languageLinkErrorText = 'Found article links with hard-coded language codes:'
const versionLinkErrorText = 'Found article links with hard-coded version numbers:'
const domainLinkErrorText = 'Found article links with hard-coded domain names:'
const earlyAccessLinkErrorText = 'Found article links leaking Early Access docs:'
const earlyAccessImageErrorText = 'Found article images/links leaking Early Access images:'
const badEarlyAccessImageErrorText = 'Found article images/links leaking incorrect Early Access images:'
const oldVariableErrorText = 'Found article uses old {{ site.data... }} syntax. Use {% data example.data.string %} instead!'
const oldOcticonErrorText = 'Found octicon variables with the old {{ octicon-name }} syntax. Use {% octicon "name" %} instead!'
const oldExtendedMarkdownErrorText = 'Found extended markdown tags with the old {{#note}} syntax. Use {% note %}/{% endnote %} instead!'
const stringInLiquidErrorText = 'Found Liquid conditionals that evaluate a string instead of a variable. Remove the quotes around the variable!'

const mdWalkOptions = {
  globs: ['**/*.md'],
  ignore: ['**/README.md'],
  directories: false,
  includeBasePath: true
}

// Also test the "data/variables/" YAML files

const yamlWalkOptions = {
  globs: ['**/*.yml'],
  directories: false,
  includeBasePath: true
}

// different lint rules apply to different content types
let mdToLint, ymlToLint, ghesReleaseNotesToLint, ghaeReleaseNotesToLint, learningTracksToLint

if (!process.env.TEST_TRANSLATION) {
  // compile lists of all the files we want to lint

  const contentMarkdownAbsPaths = walk(contentDir, mdWalkOptions).sort()
  const contentMarkdownRelPaths = contentMarkdownAbsPaths.map(p => slash(path.relative(rootDir, p)))
  const contentMarkdownTuples = zip(contentMarkdownRelPaths, contentMarkdownAbsPaths)

  const reusableMarkdownAbsPaths = walk(reusablesDir, mdWalkOptions).sort()
  const reusableMarkdownRelPaths = reusableMarkdownAbsPaths.map(p => slash(path.relative(rootDir, p)))
  const reusableMarkdownTuples = zip(reusableMarkdownRelPaths, reusableMarkdownAbsPaths)

  mdToLint = [...contentMarkdownTuples, ...reusableMarkdownTuples]

  // data/variables
  const variableYamlAbsPaths = walk(variablesDir, yamlWalkOptions).sort()
  const variableYamlRelPaths = variableYamlAbsPaths.map(p => slash(path.relative(rootDir, p)))
  const variableYamlTuples = zip(variableYamlRelPaths, variableYamlAbsPaths)

  // data/glossaries
  const glossariesYamlAbsPaths = walk(glossariesDir, yamlWalkOptions).sort()
  const glossariesYamlRelPaths = glossariesYamlAbsPaths.map(p => slash(path.relative(rootDir, p)))
  const glossariesYamlTuples = zip(glossariesYamlRelPaths, glossariesYamlAbsPaths)

  ymlToLint = [...variableYamlTuples, ...glossariesYamlTuples]

  // GHES release notes
  const ghesReleaseNotesYamlAbsPaths = walk(ghesReleaseNotesDir, yamlWalkOptions).sort()
  const ghesReleaseNotesYamlRelPaths = ghesReleaseNotesYamlAbsPaths.map(p => slash(path.relative(rootDir, p)))
  ghesReleaseNotesToLint = zip(ghesReleaseNotesYamlRelPaths, ghesReleaseNotesYamlAbsPaths)

  // GHAE release notes
  const ghaeReleaseNotesYamlAbsPaths = walk(ghaeReleaseNotesDir, yamlWalkOptions).sort()
  const ghaeReleaseNotesYamlRelPaths = ghaeReleaseNotesYamlAbsPaths.map(p => slash(path.relative(rootDir, p)))
  ghaeReleaseNotesToLint = zip(ghaeReleaseNotesYamlRelPaths, ghaeReleaseNotesYamlAbsPaths)

  // Learning tracks
  const learningTracksYamlAbsPaths = walk(learningTracks, yamlWalkOptions).sort()
  const learningTracksYamlRelPaths = learningTracksYamlAbsPaths.map(p => slash(path.relative(rootDir, p)))
  learningTracksToLint = zip(learningTracksYamlRelPaths, learningTracksYamlAbsPaths)
} else {
  // get all translated markdown or yaml files by comparing files changed to main branch
  const changedFilesRelPaths = execSync('git -c diff.renameLimit=10000 diff --name-only origin/main | egrep "^translations/.*/.+.(yml|md)$"', { maxBuffer: 1024 * 1024 * 100 }).toString().split('\n')
  if (changedFilesRelPaths === '') process.exit(0)

  console.log('testing translations.')

  console.log(`Found ${changedFilesRelPaths.length} translated files.`)

  const { mdRelPaths = [], ymlRelPaths = [], ghesReleaseNotesRelPaths = [], ghaeReleaseNotesRelPaths = [], learningTracksRelPaths = [] } = groupBy(changedFilesRelPaths, (path) => {
    // separate the changed files to different groups
    if (path.endsWith('README.md')) {
      return 'throwAway'
    } else if (path.endsWith('.md')) {
      return 'mdRelPaths'
    } else if (path.match(/\/data\/(variables|glossaries)\//i)) {
      return 'ymlRelPaths'
    } else if (path.match(/\/data\/release-notes\/enterprise-server/i)) {
      return 'ghesReleaseNotesRelPaths'
    } else if (path.match(/\/data\/release-notes\/github-ae/i)) {
      return 'ghaeReleaseNotesRelPaths'
    } else if (path.match(/\data\/learning-tracks/)) {
      return 'learningTracksRelPaths'
    } else {
      // we aren't linting the rest
      return 'throwAway'
    }
  })

  const [mdTuples, ymlTuples, ghesReleaseNotesTuples, ghaeReleaseNotesTuples, learningTracksTuples] = [mdRelPaths, ymlRelPaths, ghesReleaseNotesRelPaths, ghaeReleaseNotesRelPaths, learningTracksRelPaths].map(relPaths => {
    const absPaths = relPaths.map(p => path.join(rootDir, p))
    return zip(relPaths, absPaths)
  })

  mdToLint = mdTuples
  ymlToLint = ymlTuples
  ghesReleaseNotesToLint = ghesReleaseNotesTuples
  ghaeReleaseNotesToLint = ghaeReleaseNotesTuples
  learningTracksToLint = learningTracksTuples
}

function formatLinkError(message, links) {
  return `${message}\n  - ${links.join('\n  - ')}`
}

// Returns `content` if its a string, or `content.description` if it can.
// Used for getting the nested `description` key in glossary files.
function getContent(content) {
  if (typeof content === 'string') return content
  if (typeof content.description === 'string') return content.description
  return null
}

describe('lint markdown content', () => {
  if (mdToLint.length < 1) return
  describe.each(mdToLint)(
    '%s',
    (markdownRelPath, markdownAbsPath) => {
      let content, ast, links, yamlScheduledWorkflows, isHidden, isEarlyAccess, isSitePolicy, frontmatterErrors, frontmatterData,
      ifversionConditionals

      beforeAll(async () => {
        const fileContents = await readFileAsync(markdownAbsPath, 'utf8')
        const { data, content: bodyContent, errors } = frontmatter(fileContents)

        content = bodyContent
        frontmatterErrors = errors
        frontmatterData = data
        ast = generateMarkdownAST(content)
        isHidden = data.hidden === true
        isEarlyAccess = markdownRelPath.split('/').includes('early-access')
        isSitePolicy = markdownRelPath.split('/').includes('site-policy-deprecated')

        links = []
        visit(ast, ['link', 'definition'], node => {
          links.push(node.url)
        })

        yamlScheduledWorkflows = []
        visit(ast, 'code', node => {
          if (/ya?ml/.test(node.lang) && node.value.includes('schedule') && node.value.includes('cron')) {
            yamlScheduledWorkflows.push(node.value)
          }
        })

        // visit is not async-friendly so we need to do an async map to parse the YML snippets
        yamlScheduledWorkflows = (await Promise.all(yamlScheduledWorkflows.map(async (snippet) => {
          // If we don't parse the Liquid first, yaml loading chokes on {% raw %} tags
          const rendered = await renderContent.liquid.parseAndRender(snippet)
          const parsed = yaml.load(rendered)
          return parsed.on.schedule
        })))
          .flat()
          .map(schedule => schedule.cron)

        ifversionConditionals = getIfversionConditionals(data)
          .concat(getIfversionConditionals(bodyContent))
      })

      // We need to support some non-Early Access hidden docs in Site Policy
      test('hidden docs must be Early Access or Site Policy', async () => {
        if (isHidden) {
          expect(isEarlyAccess || isSitePolicy).toBe(true)
        }
      })

      test.only('ifversion conditionals are valid in markdown', async () => {
        const errors = validateIfversionConditionals(ifversionConditionals)
        expect(errors.length, errors.join('\n')).toBe(0)
      })

      test('relative URLs must start with "/"', async () => {
        const matches = links.filter(link => {
          if (
            link.startsWith('http://') ||
            link.startsWith('https://') ||
            link.startsWith('tel:') ||
            link.startsWith('mailto:') ||
            link.startsWith('#') ||
            link.startsWith('/')
          ) return false

          return true
        })

        const errorMessage = formatLinkError(relativeArticleLinkErrorText, matches)
        expect(matches.length, errorMessage).toBe(0)
      })

      test('yaml snippets that include scheduled workflows must not run on the hour', async () => {
        const hourlySchedules = yamlScheduledWorkflows.filter(schedule => {
          const hour = schedule.split(' ')[0]
          // return any minute cron segments that equal 0, 00, 000, etc.
          return !/[^0]/.test(hour)
        })
        expect(hourlySchedules).toEqual([])
      })

      // Note this only ensures that scheduled workflow snippets are unique _per Markdown file_
      test('yaml snippets that include scheduled workflows run at unique times', () => {
        expect(yamlScheduledWorkflows.length).toEqual(new Set(yamlScheduledWorkflows).size)
      })

      test('must not leak Early Access doc URLs', async () => {
        // Only execute for docs that are NOT Early Access
        if (!isEarlyAccess) {
          const matches = (content.match(earlyAccessLinkRegex) || [])
          const errorMessage = formatLinkError(earlyAccessLinkErrorText, matches)
          expect(matches.length, errorMessage).toBe(0)
        }
      })

      test('must not leak Early Access image URLs', async () => {
        // Only execute for docs that are NOT Early Access
        if (!isEarlyAccess) {
          const matches = (content.match(earlyAccessImageRegex) || [])
          const errorMessage = formatLinkError(earlyAccessImageErrorText, matches)
          expect(matches.length, errorMessage).toBe(0)
        }
      })

      test('must have correctly formatted Early Access image URLs', async () => {
        // Execute for ALL docs (not just Early Access) to ensure non-EA docs
        // are not leaking incorrectly formatted EA image URLs
        const matches = (content.match(badEarlyAccessImageRegex) || [])
        const errorMessage = formatLinkError(badEarlyAccessImageErrorText, matches)
        expect(matches.length, errorMessage).toBe(0)
      })

      if (!process.env.TEST_TRANSLATION) {
        test('does not use old site.data variable syntax', async () => {
          const matches = (content.match(oldVariableRegex) || [])
          const matchesWithExample = matches.map(match => {
            const example = match
              .replace(/{{\s*?site\.data\.([a-zA-Z0-9-_]+(?:\.[a-zA-Z0-9-_]+)+)\s*?}}/g, '{% data $1 %}')
            return `${match} => ${example}`
          })
          const errorMessage = formatLinkError(oldVariableErrorText, matchesWithExample)
          expect(matches.length, errorMessage).toBe(0)
        })

        test('does not use old octicon variable syntax', async () => {
          const matches = (content.match(oldOcticonRegex) || [])
          const errorMessage = formatLinkError(oldOcticonErrorText, matches)
          expect(matches.length, errorMessage).toBe(0)
        })

        test('does not use old extended markdown syntax', async () => {
          Object.keys(tags).forEach(tag => {
            const reg = new RegExp(`{{\\s*?[#|/]${tag}`, 'g')
            if (reg.test(content)) {
              const matches = (content.match(oldExtendedMarkdownRegex)) || []
              const tagMessage = oldExtendedMarkdownErrorText
                .replace('{{#note}}', `{{#${tag}}}`)
                .replace('{% note %}', `{% ${tag} %}`)
                .replace('{% endnote %}', `{% end${tag} %}`)
              const errorMessage = formatLinkError(tagMessage, matches)
              expect(matches.length, errorMessage).toBe(0)
            }
          })
        })

        test('does not contain Liquid that evaluates strings (because they are always true)', async () => {
          const matches = (content.match(stringInLiquidRegex) || [])
          const errorMessage = formatLinkError(stringInLiquidErrorText, matches)
          expect(matches.length, errorMessage).toBe(0)
        })

        test('URLs must not contain a hard-coded language code', async () => {
          const matches = links.filter(link => {
            return /\/(?:${languageCodes.join('|')})\//.test(link)
          })

          const errorMessage = formatLinkError(languageLinkErrorText, matches)
          expect(matches.length, errorMessage).toBe(0)
        })

        test('URLs must not contain a hard-coded version number', async () => {
          const initialMatches = (content.match(versionLinkRegEx) || [])

          // Filter out some very specific false positive matches
          const matches = initialMatches.filter(() => {
            if (
              markdownRelPath.endsWith('migrating-from-github-enterprise-1110x-to-2123.md') ||
              markdownRelPath.endsWith('all-releases.md')
            ) {
              return false
            }
            return true
          })

          const errorMessage = formatLinkError(versionLinkErrorText, matches)
          expect(matches.length, errorMessage).toBe(0)
        })

        test('URLs must not contain a hard-coded domain name', async () => {
          const initialMatches = (content.match(domainLinkRegex) || [])

          // Filter out some very specific false positive matches
          const matches = initialMatches.filter(() => {
            if (markdownRelPath === 'content/admin/all-releases.md') {
              return false
            }
            return true
          })

          const errorMessage = formatLinkError(domainLinkErrorText, matches)
          expect(matches.length, errorMessage).toBe(0)
        })
      }

      test('contains valid Liquid', async () => {
        // If Liquid can't parse the file, it'll throw an error.
        // For example, the following is invalid and will fail this test:
        // {% if currentVersion ! "github-ae@latest" %}
        expect(() => renderContent.liquid.parse(content))
          .not
          .toThrow()
      })

      if (!markdownRelPath.includes('data/reusables')) {
        test('contains valid frontmatter', () => {
          const errorMessage = frontmatterErrors.map(error => `- [${error.property}]: ${error.actual}, ${error.message}`).join('\n')
          expect(frontmatterErrors.length, errorMessage).toBe(0)
        })

        test('frontmatter contains valid liquid', async () => {
          const fmKeysWithLiquid = ['title', 'shortTitle', 'intro', 'product', 'permission']
            .filter(key => Boolean(frontmatterData[key]))

          for (const key of fmKeysWithLiquid) {
            expect(() => renderContent.liquid.parse(frontmatterData[key]))
              .not
              .toThrow()
          }
        })
      }
    }
  )
})

describe('lint yaml content', () => {
  if (ymlToLint.length < 1) return
  describe.each(ymlToLint)(
    '%s',
    (yamlRelPath, yamlAbsPath) => {
      let dictionary, isEarlyAccess, ifversionConditionals

      beforeAll(async () => {
        const fileContents = await readFileAsync(yamlAbsPath, 'utf8')
        ifversionConditionals = getIfversionConditionals(fileContents)

        dictionary = yaml.load(fileContents, { filename: yamlRelPath })

        isEarlyAccess = yamlRelPath.split('/').includes('early-access')
      })

      test.only('ifversion conditionals are valid in yaml', async () => {
        const errors = validateIfversionConditionals(ifversionConditionals)
        expect(errors.length, errors.join('\n')).toBe(0)
      })

      test('relative URLs must start with "/"', async () => {
        const matches = []

        for (const [key, content] of Object.entries(dictionary)) {
          const contentStr = getContent(content)
          if (!contentStr) continue
          const valMatches = (contentStr.match(relativeArticleLinkRegex) || [])
          if (valMatches.length > 0) {
            matches.push(...valMatches.map((match) => `Key "${key}": ${match}`))
          }
        }

        const errorMessage = formatLinkError(relativeArticleLinkErrorText, matches)
        expect(matches.length, errorMessage).toBe(0)
      })

      test('must not leak Early Access doc URLs', async () => {
        // Only execute for docs that are NOT Early Access
        if (!isEarlyAccess) {
          const matches = []

          for (const [key, content] of Object.entries(dictionary)) {
            const contentStr = getContent(content)
            if (!contentStr) continue
            const valMatches = (contentStr.match(earlyAccessLinkRegex) || [])
            if (valMatches.length > 0) {
              matches.push(...valMatches.map((match) => `Key "${key}": ${match}`))
            }
          }

          const errorMessage = formatLinkError(earlyAccessLinkErrorText, matches)
          expect(matches.length, errorMessage).toBe(0)
        }
      })

      test('must not leak Early Access image URLs', async () => {
        // Only execute for docs that are NOT Early Access
        if (!isEarlyAccess) {
          const matches = []

          for (const [key, content] of Object.entries(dictionary)) {
            const contentStr = getContent(content)
            if (!contentStr) continue
            const valMatches = (contentStr.match(earlyAccessImageRegex) || [])
            if (valMatches.length > 0) {
              matches.push(...valMatches.map((match) => `Key "${key}": ${match}`))
            }
          }

          const errorMessage = formatLinkError(earlyAccessImageErrorText, matches)
          expect(matches.length, errorMessage).toBe(0)
        }
      })

      test('must have correctly formatted Early Access image URLs', async () => {
        // Execute for ALL docs (not just Early Access) to ensure non-EA docs
        // are not leaking incorrectly formatted EA image URLs
        const matches = []

        for (const [key, content] of Object.entries(dictionary)) {
          const contentStr = getContent(content)
          if (!contentStr) continue
          const valMatches = (contentStr.match(badEarlyAccessImageRegex) || [])
          if (valMatches.length > 0) {
            matches.push(...valMatches.map((match) => `Key "${key}": ${match}`))
          }
        }

        const errorMessage = formatLinkError(badEarlyAccessImageErrorText, matches)
        expect(matches.length, errorMessage).toBe(0)
      })

      if (!process.env.TEST_TRANSLATION) {
        test('URLs must not contain a hard-coded language code', async () => {
          const matches = []

          for (const [key, content] of Object.entries(dictionary)) {
            const contentStr = getContent(content)
            if (!contentStr) continue
            const valMatches = (contentStr.match(languageLinkRegex) || [])
            if (valMatches.length > 0) {
              matches.push(...valMatches.map((match) => `Key "${key}": ${match}`))
            }
          }

          const errorMessage = formatLinkError(languageLinkErrorText, matches)
          expect(matches.length, errorMessage).toBe(0)
        })

        test('URLs must not contain a hard-coded version number', async () => {
          const matches = []

          for (const [key, content] of Object.entries(dictionary)) {
            const contentStr = getContent(content)
            if (!contentStr) continue
            const valMatches = (contentStr.match(versionLinkRegEx) || [])
            if (valMatches.length > 0) {
              matches.push(...valMatches.map((match) => `Key "${key}": ${match}`))
            }
          }

          const errorMessage = formatLinkError(versionLinkErrorText, matches)
          expect(matches.length, errorMessage).toBe(0)
        })

        test('URLs must not contain a hard-coded domain name', async () => {
          const matches = []

          for (const [key, content] of Object.entries(dictionary)) {
            const contentStr = getContent(content)
            if (!contentStr) continue
            const valMatches = (contentStr.match(domainLinkRegex) || [])
            if (valMatches.length > 0) {
              matches.push(...valMatches.map((match) => `Key "${key}": ${match}`))
            }
          }

          const errorMessage = formatLinkError(domainLinkErrorText, matches)
          expect(matches.length, errorMessage).toBe(0)
        })

        test('does not use old site.data variable syntax', async () => {
          const matches = []

          for (const [key, content] of Object.entries(dictionary)) {
            const contentStr = getContent(content)
            if (!contentStr) continue
            const valMatches = (contentStr.match(oldVariableRegex) || [])
            if (valMatches.length > 0) {
              matches.push(...valMatches.map((match) => {
                const example = match
                  .replace(/{{\s*?site\.data\.([a-zA-Z0-9-_]+(?:\.[a-zA-Z0-9-_]+)+)\s*?}}/g, '{% data $1 %}')
                return `Key "${key}": ${match} => ${example}`
              }))
            }
          }

          const errorMessage = formatLinkError(oldVariableErrorText, matches)
          expect(matches.length, errorMessage).toBe(0)
        })

        test('does not use old octicon variable syntax', async () => {
          const matches = []

          for (const [key, content] of Object.entries(dictionary)) {
            const contentStr = getContent(content)
            if (!contentStr) continue
            const valMatches = (contentStr.match(oldOcticonRegex) || [])
            if (valMatches.length > 0) {
              matches.push(...valMatches.map((match) => `Key "${key}": ${match}`))
            }
          }

          const errorMessage = formatLinkError(oldOcticonErrorText, matches)
          expect(matches.length, errorMessage).toBe(0)
        })

        test('does not use old extended markdown syntax', async () => {
          const matches = []

          for (const [key, content] of Object.entries(dictionary)) {
            const contentStr = getContent(content)
            if (!contentStr) continue
            const valMatches = (contentStr.match(oldExtendedMarkdownRegex) || [])
            if (valMatches.length > 0) {
              matches.push(...valMatches.map((match) => `Key "${key}": ${match}`))
            }
          }

          const errorMessage = formatLinkError(oldExtendedMarkdownErrorText, matches)
          expect(matches.length, errorMessage).toBe(0)
        })

        test('does not contain Liquid that evaluates strings (because they are always true)', async () => {
          const matches = []

          for (const [key, content] of Object.entries(dictionary)) {
            const contentStr = getContent(content)
            if (!contentStr) continue
            const valMatches = (contentStr.match(stringInLiquidRegex) || [])
            if (valMatches.length > 0) {
              matches.push(...valMatches.map((match) => `Key "${key}": ${match}`))
            }
          }

          const errorMessage = formatLinkError(stringInLiquidErrorText, matches)
          expect(matches.length, errorMessage).toBe(0)
        })
      }
    }
  )
})

describe('lint GHES release notes', () => {
  if (ghesReleaseNotesToLint.length < 1) return
  describe.each(ghesReleaseNotesToLint)(
    '%s',
    (yamlRelPath, yamlAbsPath) => {
      let dictionary

      beforeAll(async () => {
        const fileContents = await readFileAsync(yamlAbsPath, 'utf8')
        dictionary = yaml.load(fileContents, { filename: yamlRelPath })
      })

      it('matches the schema', () => {
        const { errors } = revalidator.validate(dictionary, ghesReleaseNotesSchema)
        const errorMessage = errors.map(error => `- [${error.property}]: ${error.actual}, ${error.message}`).join('\n')
        expect(errors.length, errorMessage).toBe(0)
      })

      it('contains valid liquid', () => {
        const { intro, sections } = dictionary
        let toLint = { intro }
        for (const key in sections) {
          const section = sections[key]
          const label = `sections.${key}`
          section.forEach((part) => {
            if (Array.isArray(part)) {
              toLint = { ...toLint, ...{ [label]: section.join('\n') } }
            } else {
              for (const prop in section) {
                toLint = { ...toLint, ...{ [`${label}.${prop}`]: section[prop] } }
              }
            }
          })
        }

        for (const key in toLint) {
          if (!toLint[key]) continue
          expect(() => renderContent.liquid.parse(toLint[key]), `${key} contains invalid liquid`)
            .not
            .toThrow()
        }
      })
    }
  )
})

describe('lint GHAE release notes', () => {
  if (ghaeReleaseNotesToLint.length < 1) return
  const currentWeeksFound = []
  describe.each(ghaeReleaseNotesToLint)(
    '%s',
    (yamlRelPath, yamlAbsPath) => {
      let dictionary

      beforeAll(async () => {
        const fileContents = await readFileAsync(yamlAbsPath, 'utf8')
        dictionary = yaml.load(fileContents, { filename: yamlRelPath })
      })

      it('matches the schema', () => {
        const { errors } = revalidator.validate(dictionary, ghaeReleaseNotesSchema)
        const errorMessage = errors.map(error => `- [${error.property}]: ${error.actual}, ${error.message}`).join('\n')
        expect(errors.length, errorMessage).toBe(0)
      })

      it('does not have more than one yaml file with currentWeek set to true', () => {
        if (dictionary.currentWeek) currentWeeksFound.push(yamlRelPath)
        const errorMessage = `Found more than one file with currentWeek set to true: ${currentWeeksFound.join('\n')}`
        expect(currentWeeksFound.length, errorMessage).not.toBeGreaterThan(1)
      })

      it('contains valid liquid', () => {
        const { intro, sections } = dictionary
        let toLint = { intro }
        for (const key in sections) {
          const section = sections[key]
          const label = `sections.${key}`
          section.forEach((part) => {
            if (Array.isArray(part)) {
              toLint = { ...toLint, ...{ [label]: section.join('\n') } }
            } else {
              for (const prop in section) {
                toLint = { ...toLint, ...{ [`${label}.${prop}`]: section[prop] } }
              }
            }
          })
        }

        for (const key in toLint) {
          if (!toLint[key]) continue
          expect(() => renderContent.liquid.parse(toLint[key]), `${key} contains invalid liquid`)
            .not
            .toThrow()
        }
      })
    }
  )
})

describe('lint learning tracks', () => {
  if (learningTracksToLint.length < 1) return
  describe.each(learningTracksToLint)(
    '%s',
    (yamlRelPath, yamlAbsPath) => {
      let dictionary

      beforeAll(async () => {
        const fileContents = await readFileAsync(yamlAbsPath, 'utf8')
        dictionary = yaml.load(fileContents, { filename: yamlRelPath })
      })

      it('matches the schema', () => {
        const { errors } = revalidator.validate(dictionary, learningTracksSchema)
        const errorMessage = errors.map(error => `- [${error.property}]: ${error.actual}, ${error.message}`).join('\n')
        expect(errors.length, errorMessage).toBe(0)
      })

      it('has one and only one featured track per supported version', async () => {
        const featuredTracks = {}
        const context = { enterpriseServerVersions }

<<<<<<< HEAD
        await Promise.all(Object.keys(allVersions).map(async (version) => {
=======
        // Use the YAML filename to determine which product this refers to, and then peek
        // inside the product TOC frontmatter to see which versions the product is available in.
        const product = path.posix.basename(yamlRelPath, '.yml')
        const productTocPath = path.posix.join('content', product, 'index.md')
        const productContents = await readFileAsync(productTocPath, 'utf8')
        const { data } = frontmatter(productContents)
        const productVersions = getApplicableVersions(data.versions, productTocPath)

        // For each of the product's versions, render the learning track data and look for a featured track.
        await Promise.all(productVersions.map(async (version) => {
>>>>>>> 3cbc8f67
          const featuredTracksPerVersion = (await Promise.all(Object.values(dictionary).map(async (entry) => {
            if (!entry.featured_track) return
            context.currentVersion = version
            const isFeaturedLink = typeof entry.featured_track === 'boolean' || (await renderContent(entry.featured_track, context, { textOnly: true, encodeEntities: true }) === 'true')
            return isFeaturedLink
          })))
            .filter(Boolean)

          featuredTracks[version] = featuredTracksPerVersion.length
        }))

        Object.entries(featuredTracks).forEach(([version, numOfFeaturedTracks]) => {
          const errorMessage = `Expected one featured learning track for ${version} in ${yamlAbsPath}`
          expect(numOfFeaturedTracks, errorMessage).toBe(1)
        })
      })

      it('contains valid liquid', () => {
        const toLint = []
        Object.values(dictionary).forEach(({ title, description }) => {
          toLint.push(title)
          toLint.push(description)
        })

        toLint.forEach(element => {
          expect(() => renderContent.liquid.parse(element), `${element} contains invalid liquid`)
            .not
            .toThrow()
        })
      })
    }
  )
})

function validateVersion (version) {
  return versionShortNames.includes(version) ||
    versionShortNameExceptions.some(exception => version.startsWith(exception))
}

function validateIfversionConditionals (conds) {
  const errors = []

  conds.forEach(cond => {
    // This will get us an array of strings, where each string may have these space-separated parts:
    // * Length 1: `<version>` (example: `fpt`)
    // * Length 2: `not <version>` (example: `not ghae`)
    // * Length 3: `<version> <operator> <release>` (example: `ghes > 3.0`)
    const condParts = cond
      .split(/ (or|and) /)
      .filter(part => !(part === 'or' || part === 'and'))

    condParts
      .forEach(str => {
        const strParts = str.split(' ')
        // if length = 1, this should be a valid short version name.
        if (strParts.length === 1) {
          const version = strParts[0]
          const isValidVersion = validateVersion(version)
          if (!isValidVersion) {
            errors.push(`"${version}" is not a valid short version name`)
          }
        }

        // if length = 2, this should be 'not' followed by a valid short version name.
        if (strParts.length === 2) {
          const [notKeyword, version] = strParts
          const isValidVersion = validateVersion(version)
          const isValid = notKeyword === 'not' && isValidVersion
          if (!isValid) {
            errors.push(`"${cond}" is not a valid conditional`)
          }
        }

        // if length = 3, this should be a range in the format: ghes > 3.0
        // where the first item is `ghes` (currently the only version with numbered releases),
        // the second item is a supported operator, and the third is a supported GHES release.
        if (strParts.length === 3) {
          const [version, operator, release] = strParts
          const isGhes = version === 'ghes'
          const isSupportedOperator = allowedVersionOperators.includes(operator)
          const isSupportedRelease = supported.includes(release)
          const isValid = isGhes && isSupportedOperator && isSupportedRelease
          const errorMessage = str === cond
            ? `"${str}" is not a valid operation`
            : `"${str}" is not a valid operation inside "${cond}"`
            if (!isValid) {
            errors.push(errorMessage)
          }
        }
      })
  })

  return errors
}<|MERGE_RESOLUTION|>--- conflicted
+++ resolved
@@ -843,9 +843,6 @@
         const featuredTracks = {}
         const context = { enterpriseServerVersions }
 
-<<<<<<< HEAD
-        await Promise.all(Object.keys(allVersions).map(async (version) => {
-=======
         // Use the YAML filename to determine which product this refers to, and then peek
         // inside the product TOC frontmatter to see which versions the product is available in.
         const product = path.posix.basename(yamlRelPath, '.yml')
@@ -856,7 +853,6 @@
 
         // For each of the product's versions, render the learning track data and look for a featured track.
         await Promise.all(productVersions.map(async (version) => {
->>>>>>> 3cbc8f67
           const featuredTracksPerVersion = (await Promise.all(Object.values(dictionary).map(async (entry) => {
             if (!entry.featured_track) return
             context.currentVersion = version
