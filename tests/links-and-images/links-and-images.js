<<<<<<< HEAD
const cheerio = require('cheerio')
const { loadPages, loadPageMap } = require('../../lib/pages')
const loadSiteData = require('../../lib/site-data')
const getApplicableVersions = require('../../lib/get-applicable-versions')
const renderContent = require('../../lib/render-content')
const checkImages = require('../../lib/check-images')
const checkLinks = require('../../lib/check-links')
const enterpriseServerVersions = Object.keys(require('../../lib/all-versions'))
  .filter(version => version.startsWith('enterprise-server@'))
const flat = require('flat')
const { last } = require('lodash')

// english only for now
=======
const { LinksChecker, buildInitialContext, buildPathContext } = require('../helpers/links-checker')
>>>>>>> e469cf25
const languageCode = 'en'

// TODO set to true when we're ready to report and fix broken anchors
const checkExternalAnchors = false

describe('page rendering', () => {
  jest.setTimeout(1000 * 1000)

  const linksChecker = new LinksChecker()

  beforeAll(async (done) => {
<<<<<<< HEAD
    const pageList = await loadPages()
    const pageMap = await loadPageMap(pageList)
    const siteData = await loadSiteData()
    const redirects = await loadRedirects(pageList, pageMap)

    context.pages = pageMap
    context.site = siteData[languageCode].site
    context.redirects = redirects

    let checkedLinks = {}
    let checkedImages = {}

    const englishPages = pageList
=======
    // fetch context.pages, context.redirects, etc.
    // we only want to build these one time
    const context = await buildInitialContext()

    const englishPages = context.pages
>>>>>>> e469cf25
      .filter(page => page.languageCode === languageCode)

    for (const page of englishPages) {
      for (const permalink of page.permalinks) {
        const pathContext = await buildPathContext(context, page, permalink)
        await linksChecker.checkPage(pathContext, checkExternalAnchors)
      }
    }

    done()
  })

  test('every page has image references that can be resolved', async () => {
    const result = await linksChecker.getBrokenImages()
    expect(result.size, `Found ${result.size} total broken images: ${JSON.stringify([...result], null, 2)}`).toBe(0)
  })

  // When ready to unskip this,
  test.skip('every page has links with anchors that can be resolved', async () => {
    const result = await linksChecker.getBrokenAnchors()
    const numBrokenAnchors = [...result].reduce((accumulator, [path, anchors]) => accumulator + Object.keys(anchors).length, 0)
    expect(numBrokenAnchors, `Found ${numBrokenAnchors} total broken anchors in ${result.size} pages: ${JSON.stringify([...result], null, 2)}`).toBe(0)
  })

  test('every page has links that can be resolved', () => {
    const result = linksChecker.getBrokenLinks()
    expect(result.size, `Found ${result.size} total broken links: ${JSON.stringify([...result], null, 2)}`).toBe(0)
  })
})<|MERGE_RESOLUTION|>--- conflicted
+++ resolved
@@ -1,20 +1,4 @@
-<<<<<<< HEAD
-const cheerio = require('cheerio')
-const { loadPages, loadPageMap } = require('../../lib/pages')
-const loadSiteData = require('../../lib/site-data')
-const getApplicableVersions = require('../../lib/get-applicable-versions')
-const renderContent = require('../../lib/render-content')
-const checkImages = require('../../lib/check-images')
-const checkLinks = require('../../lib/check-links')
-const enterpriseServerVersions = Object.keys(require('../../lib/all-versions'))
-  .filter(version => version.startsWith('enterprise-server@'))
-const flat = require('flat')
-const { last } = require('lodash')
-
-// english only for now
-=======
 const { LinksChecker, buildInitialContext, buildPathContext } = require('../helpers/links-checker')
->>>>>>> e469cf25
 const languageCode = 'en'
 
 // TODO set to true when we're ready to report and fix broken anchors
@@ -26,27 +10,11 @@
   const linksChecker = new LinksChecker()
 
   beforeAll(async (done) => {
-<<<<<<< HEAD
-    const pageList = await loadPages()
-    const pageMap = await loadPageMap(pageList)
-    const siteData = await loadSiteData()
-    const redirects = await loadRedirects(pageList, pageMap)
-
-    context.pages = pageMap
-    context.site = siteData[languageCode].site
-    context.redirects = redirects
-
-    let checkedLinks = {}
-    let checkedImages = {}
-
-    const englishPages = pageList
-=======
     // fetch context.pages, context.redirects, etc.
     // we only want to build these one time
     const context = await buildInitialContext()
 
     const englishPages = context.pages
->>>>>>> e469cf25
       .filter(page => page.languageCode === languageCode)
 
     for (const page of englishPages) {
