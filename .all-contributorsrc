{
  "files": [
    "README.md"
  ],
  "imageSize": 64,
  "commit": false,
  "badgeTemplate": "",
  "contributors": [
    {
      "login": "alebourne",
      "name": "Alexandra Bourne",
      "avatar_url": "https://avatars1.githubusercontent.com/u/24581915?v=4",
      "profile": "https://github.com/alebourne",
      "contributions": [
        "content",
        "bug"
      ]
    },
    {
      "login": "crichID",
      "name": "Cynthia Rich",
      "avatar_url": "https://avatars0.githubusercontent.com/u/9950121?v=4",
      "profile": "http://cynthiarich.me/",
      "contributions": [
        "content",
        "bug"
      ]
    },
    {
      "login": "emilyistoofunky",
      "name": "Emily Gould",
      "avatar_url": "https://avatars1.githubusercontent.com/u/4822039?v=4",
      "profile": "https://github.com/emilyistoofunky",
      "contributions": [
        "content",
        "bug"
      ]
    },
    {
      "login": "felicitymay",
      "name": "Felicity Chapman",
      "avatar_url": "https://avatars1.githubusercontent.com/u/1877141?v=4",
      "profile": "https://github.com/felicitymay",
      "contributions": [
        "content",
        "bug"
      ]
    },
    {
      "login": "heiskr",
      "name": "Kevin Heis",
      "avatar_url": "https://avatars2.githubusercontent.com/u/1221423?v=4",
      "profile": "https://heiskr.com/",
      "contributions": [
        "bug",
        "code"
      ]
    },
    {
      "login": "hubwriter",
      "name": "Alistair Christie",
      "avatar_url": "https://avatars1.githubusercontent.com/u/54933897?v=4",
      "profile": "https://github.com/hubwriter",
      "contributions": [
        "content",
        "bug"
      ]
    },
    {
      "login": "JamesMGreene",
      "name": "James M. Greene",
      "avatar_url": "https://avatars2.githubusercontent.com/u/417751?v=4",
      "profile": "https://jamesmgreene.github.io/",
      "contributions": [
        "bug",
        "code"
      ]
    },
    {
      "login": "janiceilene",
      "name": "Janice",
      "avatar_url": "https://avatars3.githubusercontent.com/u/9817819?v=4",
      "profile": "https://github.com/janiceilene",
      "contributions": [
        "content",
        "bug"
      ]
    },
    {
      "login": "jasonetco",
      "name": "Jason Etcovitch",
      "avatar_url": "https://avatars1.githubusercontent.com/u/10660468?v=4",
      "profile": "https://jasonet.co",
      "contributions": [
        "bug",
        "code"
      ]
    },
    {
      "login": "jf205",
      "name": "James Fletcher",
      "avatar_url": "https://avatars2.githubusercontent.com/u/42464962?v=4",
      "profile": "https://github.com/jf205",
      "contributions": [
        "content",
        "bug"
      ]
    },
    {
      "login": "jleaver",
      "name": "Jenn Leaver",
      "avatar_url": "https://avatars2.githubusercontent.com/u/4453117?v=4",
      "profile": "https://github.com/jleaver",
      "contributions": [
        "content",
        "bug"
      ]
    },
    {
      "login": "jmarlena",
      "name": "jmarlena",
      "avatar_url": "https://avatars3.githubusercontent.com/u/6732600?v=4",
      "profile": "https://github.com/jmarlena",
      "contributions": [
        "content",
        "bug"
      ]
    },
    {
      "login": "jwargo",
      "name": "John M. Wargo",
      "avatar_url": "https://avatars0.githubusercontent.com/u/30843404?v=4",
      "profile": "https://johnwargo.com/",
      "contributions": [
        "content",
        "bug"
      ]
    },
    {
      "login": "lecoursen",
      "name": "Laura Coursen",
      "avatar_url": "https://avatars3.githubusercontent.com/u/14935376?v=4",
      "profile": "https://github.com/lecoursen",
      "contributions": [
        "content",
        "bug"
      ]
    },
    {
      "login": "lucascosti",
      "name": "Lucas Costi",
      "avatar_url": "https://avatars3.githubusercontent.com/u/4434330?v=4",
      "profile": "https://lucascosti.com/",
      "contributions": [
        "content",
        "bug"
      ]
    },
    {
      "login": "martin389",
      "name": "Martin Lopes",
      "avatar_url": "https://avatars3.githubusercontent.com/u/54248166?v=4",
      "profile": "https://github.com/martin389",
      "contributions": [
        "content",
        "bug"
      ]
    },
    {
      "login": "mattpollard",
      "name": "Matt Pollard",
      "avatar_url": "https://avatars0.githubusercontent.com/u/1894408?v=4",
      "profile": "https://github.com/mattpollard",
      "contributions": [
        "content",
        "bug"
      ]
    },
    {
      "login": "mchammer01",
      "name": "mc",
      "avatar_url": "https://avatars3.githubusercontent.com/u/42146119?v=4",
      "profile": "https://github.com/mchammer01",
      "contributions": [
        "content",
        "bug"
      ]
    },
    {
      "login": "megbird",
      "name": "Meg Bird",
      "avatar_url": "https://avatars2.githubusercontent.com/u/5658046?v=4",
      "profile": "http://meaganbird.com/",
      "contributions": [
        "content",
        "bug"
      ]
    },
    {
      "login": "myarb",
      "name": "Melanie Yarbrough",
      "avatar_url": "https://avatars2.githubusercontent.com/u/11952755?v=4",
      "profile": "https://github.com/myarb",
      "contributions": [
        "content",
        "bug"
      ]
    },
    {
      "login": "rachmari",
      "name": "Rachael Sewell",
      "avatar_url": "https://avatars2.githubusercontent.com/u/9831992?v=4",
      "profile": "https://github.com/rachmari",
      "contributions": [
        "content",
        "bug"
      ]
    },
    {
      "login": "runleonarun",
      "name": "Leona B. Campbell",
      "avatar_url": "https://avatars1.githubusercontent.com/u/3880403?v=4",
      "profile": "https://github.com/runleonarun",
      "contributions": [
        "content",
        "bug"
      ]
    },
    {
      "login": "sarahs",
      "name": "Sarah Schneider",
      "avatar_url": "https://avatars3.githubusercontent.com/u/821071?v=4",
      "profile": "https://github.com/sarahs",
      "contributions": [
        "bug",
        "code"
      ]
    },
    {
      "login": "shati-patel",
      "name": "Shati Patel",
      "avatar_url": "https://avatars3.githubusercontent.com/u/42641846?v=4",
      "profile": "https://github.com/shati-patel",
      "contributions": [
        "content",
        "bug"
      ]
    },
    {
      "login": "simpsoka",
      "name": "Kathy Korevec",
      "avatar_url": "https://avatars3.githubusercontent.com/u/704152?v=4",
      "profile": "http://kathy.pm/",
      "contributions": [
        "content",
        "bug"
      ]
    },
    {
      "login": "timeyoutakeit",
      "name": "Amy Burns",
      "avatar_url": "https://avatars3.githubusercontent.com/u/5012825?v=4",
      "profile": "https://github.com/timeyoutakeit",
      "contributions": [
        "content",
        "bug"
      ]
    },
    {
      "login": "vanessayuenn",
      "name": "Vanessa Yuen",
      "avatar_url": "https://avatars3.githubusercontent.com/u/6842965?v=4",
      "profile": "https://github.com/vanessayuenn",
      "contributions": [
        "bug",
        "code"
      ]
    },
    {
      "login": "zeke",
      "name": "Zeke Sikelianos",
      "avatar_url": "https://avatars1.githubusercontent.com/u/2289?v=4",
      "profile": "http://zeke.sikelianos.com/",
      "contributions": [
        "bug",
        "code"
      ]
    },
    {
      "login": "BenJam",
      "name": "Benjamin Nickolls",
      "avatar_url": "https://avatars2.githubusercontent.com/u/158833?v=4",
      "profile": "https://github.com/BenJam",
      "contributions": [
        "doc"
      ]
    },
    {
      "login": "jeffmcaffer",
      "name": "Jeff McAffer",
      "avatar_url": "https://avatars2.githubusercontent.com/u/10070956?v=4",
      "profile": "https://mcaffer.com",
      "contributions": [
        "doc"
      ]
    },
    {
      "login": "tjenkinson",
      "name": "Tom Jenkinson",
      "avatar_url": "https://avatars0.githubusercontent.com/u/3259993?v=4",
      "profile": "https://tjenkinson.me",
      "contributions": [
        "code"
      ]
    },
    {
      "login": "casals",
      "name": "Arthur Casals",
      "avatar_url": "https://avatars0.githubusercontent.com/u/785860?v=4",
      "profile": "https://github.com/casals",
      "contributions": [
        "content",
        "doc"
      ]
    },
    {
<<<<<<< HEAD
      "login": "Simran-B",
      "name": "Simran",
      "avatar_url": "https://avatars3.githubusercontent.com/u/7819991?v=4",
      "profile": "https://www.arangodb.com/",
=======
      "login": "Ruth",
      "name": "Ruth",
      "avatar_url": "https://avatars0.githubusercontent.com/u/85029?v=4",
      "profile": "https://github.com/ruth",
      "contributions": [
        "content"
      ]
    },
    {
      "login": "wi5nia",
      "name": "Tomasz Wisniewski",
      "avatar_url": "https://avatars2.githubusercontent.com/u/12593852?v=4",
      "profile": "http://tomaszwisniewski.com",
>>>>>>> fd33888e
      "contributions": [
        "doc"
      ]
    }
  ],
  "contributorsPerLine": 7,
  "projectName": "docs",
  "projectOwner": "github",
  "repoType": "github",
  "repoHost": "https://github.com",
  "skipCi": true,
  "commitConvention": "none"
}<|MERGE_RESOLUTION|>--- conflicted
+++ resolved
@@ -324,12 +324,13 @@
       ]
     },
     {
-<<<<<<< HEAD
       "login": "Simran-B",
       "name": "Simran",
       "avatar_url": "https://avatars3.githubusercontent.com/u/7819991?v=4",
       "profile": "https://www.arangodb.com/",
-=======
+      ]
+    },
+    {
       "login": "Ruth",
       "name": "Ruth",
       "avatar_url": "https://avatars0.githubusercontent.com/u/85029?v=4",
@@ -343,7 +344,6 @@
       "name": "Tomasz Wisniewski",
       "avatar_url": "https://avatars2.githubusercontent.com/u/12593852?v=4",
       "profile": "http://tomaszwisniewski.com",
->>>>>>> fd33888e
       "contributions": [
         "doc"
       ]
