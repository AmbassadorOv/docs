---
title: Renaming a codespace
<<<<<<< HEAD
intro: You can use the {% data variables.product.prodname_cli %} to change the codespace display name to one of your choice.
=======
intro: 'You can use the {% data variables.product.prodname_cli %} to change the codespace display name to one of your choice.'
product: '{% data reusables.gated-features.codespaces %}'
>>>>>>> 3e998f61
versions:
  fpt: '*'
  ghec: '*'
type: how_to
topics:
  - Codespaces
  - Fundamentals
  - Developer
shortTitle: Rename a codespace
---

## About renaming a codespace

Each codespace is assigned an auto-generated display name. If you have multiple codespaces, the display name helps you to differentiate between codespaces. For example: `literate space parakeet`. You can change the display name for your codespace.

To find the display name of a codespace:

- On {% data variables.product.product_name %}, view your list of codespaces at https://github.com/codespaces.

  ![Screenshot of the list of codespaces in GitHub](/assets/images/help/codespaces/codespaces-list-display-name.png)

- In the {% data variables.product.prodname_vscode %} desktop application, or the {% data variables.product.prodname_vscode_shortname %} web client, click the Remote Explorer. The display name is shown below the repository name. For example: `symmetrical space telegram` in the screenshot below.

  ![Screenshot of the Remote Explorer in VS Code](/assets/images/help/codespaces/codespaces-remote-explorer.png)

{% indented_data_reference reusables.codespaces.remote-explorer spaces=2 %}
- In a terminal window on your local machine, use this {% data variables.product.prodname_cli %} command: `gh codespace list`. 

### Permanent codespace names

In addition to the display name, when you create a codespace, a permanent name is also assigned to the codespace. The name is a combination of your {% data variables.product.company_short %} handle, the repository name, and some random characters. For example: `octocat-myrepo-gmc7`. You can't change this name.

To find the permanent name of a codespace:

* On {% data variables.product.product_name %}, the permanent name is shown in a pop-up when you hover over the **Open in browser** option on https://github.com/codespaces. 

   ![Screenshot of the codespace name shown on hover over](/assets/images/help/codespaces/find-codespace-name-github.png)
   
* In a codespace, use this command in the terminal: `echo $CODESPACE_NAME`.
* In a terminal window on your local machine, use this {% data variables.product.prodname_cli %} command: `gh codespace list`.

## Renaming a codespace

Changing the display name of a codespace can be useful if you have multiple codespaces that you will be using for an extended period. An appropriate name helps you identify a codespace that you use for a particular purpose. You can change the display name for your codespace by using the {% data variables.product.prodname_cli %}.

To rename a codespace, use the `gh codespace edit` subcommand:

```shell
gh codespace edit -c PERMANENT-CODESPACE-NAME -d NEW-DISPLAY-NAME
```

In this example, replace `PERMANENT-CODESPACE-NAME` with the permanent name of the codespace whose display name you want to change. Replace `NEW-DISPLAY-NAME` with the display name you want to use for this codespace.

For more information, see "[Using {% data variables.product.prodname_github_codespaces %} with {% data variables.product.prodname_cli %}](/codespaces/developing-in-codespaces/using-github-codespaces-with-github-cli#rename-a-codespace)."<|MERGE_RESOLUTION|>--- conflicted
+++ resolved
@@ -1,11 +1,6 @@
 ---
 title: Renaming a codespace
-<<<<<<< HEAD
-intro: You can use the {% data variables.product.prodname_cli %} to change the codespace display name to one of your choice.
-=======
 intro: 'You can use the {% data variables.product.prodname_cli %} to change the codespace display name to one of your choice.'
-product: '{% data reusables.gated-features.codespaces %}'
->>>>>>> 3e998f61
 versions:
   fpt: '*'
   ghec: '*'
