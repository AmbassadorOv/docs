---
title: Troubleshooting prebuilds
shortTitle: Codespaces prebuilds
intro: You can use prebuilds to speed up the creation of codespaces. This article provides troubleshooting steps for common issues with prebuilds.
versions:
  fpt: '*'
  ghec: '*'
type: reference
topics:
  - Codespaces
product: '{% data reusables.gated-features.codespaces %}'
miniTocMaxHeadingLevel: 3
---

{% data reusables.codespaces.prebuilds-beta-note %}

For more information about {% data variables.product.prodname_codespaces %} prebuilds, see "[Prebuilding your codespaces](/codespaces/prebuilding-your-codespaces)."

## Checking whether a codespace was created from a prebuild?

When you create a codespace, you can choose the type of the virtual machine you want to use. If a prebuild is available for the type of virtual machine, "{% octicon "zap" aria-label="The zap icon" %} Prebuild ready" is shown next to it.

![A list of available machine types](/assets/images/help/codespaces/choose-custom-machine-type.png)

<<<<<<< HEAD
If you have your {% data variables.product.prodname_codespaces %} editor preference set to "{% data variables.product.prodname_vscode %} for Web" then the "Setting up your codespace" page will show the message "Prebuilt codespace found" if a prebuild is being used. Similarly, if your editor preference is "{% data variables.product.prodname_vscode %}" then the integrated terminal will contain the message "You are on a prebuilt codespace defined by the prebuild configuration for your repository" when you create a new codespace. For more information, see "[Setting your default editor for Codespaces](/codespaces/customizing-your-codespace/setting-your-default-editor-for-codespaces)."
=======
If you have your {% data variables.product.prodname_codespaces %} editor preference set to "Visual Studio Code for Web" then the "Setting up your codespace" page will show the message "Prebuilt codespace found" if a prebuild is being used. 

![The 'prebuilt codespace found' message](/assets/images/help/codespaces/prebuilt-codespace-found.png)

Similarly, if your editor preference is "Visual Studio Code" then the integrated terminal will contain the message "You are on a prebuilt codespace defined by the prebuild configuration for your repository" when you create a new codespace. For more information, see "[Setting your default editor for Codespaces](/codespaces/customizing-your-codespace/setting-your-default-editor-for-codespaces)."
>>>>>>> 6d2211cf

After you have created a codespace you can check whether it was created from a prebuild by running the following {% data variables.product.prodname_cli %} command in the terminal:

```shell{:copy}
gh api /user/codespaces/$CODESPACE_NAME --jq .prebuild
```

This returns `true` if the codespace was created using a prebuild.

Alternatively, if {% data variables.product.prodname_cli %} (`gh`) is not installed, you can use the following command, which returns `createFromPrebuild` if the codespace was created from a prebuild: 

```shell{:copy}
cat /workspaces/.codespaces/shared/environment-variables.json | jq '.ACTION_NAME'
```

## The "Prebuild Ready" label is sometimes missing

You may notice that sometimes, when you create a new codespace from a prebuild-enabled branch, the "{% octicon "zap" aria-label="The zap icon" %} Prebuild Ready" label is not displayed in the dialog box for choosing a machine type. This means that prebuilds are not currently available.

By default, each time you push to a prebuild-enabled branch, the prebuild template is updated. If the push involves a change to the dev container configuration then, while the update is in progress, the "{% octicon "zap" aria-label="The zap icon" %} Prebuild Ready" label is removed from the list of machine types. During this time you can still create codespaces without a prebuild template. If required, you can reduce the occasions on which prebuilds are unavailable for a repository by setting the prebuild template to be updated only when you make a change to your dev container configuration files, or only on a custom schedule. For more information, see "[Configuring prebuilds](/codespaces/prebuilding-your-codespaces/configuring-prebuilds#configuring-a-prebuild)."

If your branch is not specifically enabled for prebuilds it may still benefit from prebuilds if it was branched from a prebuild-enabled branch. However, if the dev container configuration is changed on your branch, so that it's not the same as the configuration on the base branch, prebuilds will no longer be available on your branch.

Here are things to check if the "{% octicon "zap" aria-label="The zap icon" %} Prebuild Ready" label is not displayed for a particular branch:

* Confirm that a prebuild configuration exists for this branch. If you’re not a repository administrator, you'll need to reach out to one to confirm this. 
* Confirm that the prebuild configuration includes your region.
* Check whether a change to the dev container configuration was pushed to the prebuild-enabled branch recently. If so, you will typically have to wait until the prebuild workflow run for this push completes before prebuilds are available again.
* If no configuration changes were recently made, go to the **Actions** tab of your repository, click **{% octicon "codespaces" aria-label="The Codespaces icon" %} {% data variables.product.prodname_codespaces %} Prebuilds** in the workflows list, and check that prebuild workflow runs for the branch are succeeding. If latest runs of a workflow failed, and one or more of these failed runs contained changes to the dev container configuration, then there will be no available prebuilds for the associated branch. 

## Further reading

- "[Configuring prebuilds](/codespaces/prebuilding-your-codespaces/configuring-prebuilds)"
- "[Managing prebuilds](/codespaces/prebuilding-your-codespaces/managing-prebuilds)"<|MERGE_RESOLUTION|>--- conflicted
+++ resolved
@@ -22,15 +22,11 @@
 
 ![A list of available machine types](/assets/images/help/codespaces/choose-custom-machine-type.png)
 
-<<<<<<< HEAD
-If you have your {% data variables.product.prodname_codespaces %} editor preference set to "{% data variables.product.prodname_vscode %} for Web" then the "Setting up your codespace" page will show the message "Prebuilt codespace found" if a prebuild is being used. Similarly, if your editor preference is "{% data variables.product.prodname_vscode %}" then the integrated terminal will contain the message "You are on a prebuilt codespace defined by the prebuild configuration for your repository" when you create a new codespace. For more information, see "[Setting your default editor for Codespaces](/codespaces/customizing-your-codespace/setting-your-default-editor-for-codespaces)."
-=======
 If you have your {% data variables.product.prodname_codespaces %} editor preference set to "Visual Studio Code for Web" then the "Setting up your codespace" page will show the message "Prebuilt codespace found" if a prebuild is being used. 
 
 ![The 'prebuilt codespace found' message](/assets/images/help/codespaces/prebuilt-codespace-found.png)
 
 Similarly, if your editor preference is "Visual Studio Code" then the integrated terminal will contain the message "You are on a prebuilt codespace defined by the prebuild configuration for your repository" when you create a new codespace. For more information, see "[Setting your default editor for Codespaces](/codespaces/customizing-your-codespace/setting-your-default-editor-for-codespaces)."
->>>>>>> 6d2211cf
 
 After you have created a codespace you can check whether it was created from a prebuild by running the following {% data variables.product.prodname_cli %} command in the terminal:
 
