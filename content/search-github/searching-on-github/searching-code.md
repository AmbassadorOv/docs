--- conflicted
+++ resolved
@@ -27,13 +27,8 @@
 
 {% ifversion fpt or ghes or ghec %}
 - {% data reusables.search.required_login %}{% endif %}
-<<<<<<< HEAD
-- Code in [forks]/pull-requests/collaborating-with-pull-requests/working-with-forks/about-forks) is only searchable if the fork has more stars than the parent repository. Forks with fewer stars than the parent repository are **not** indexed for code search. To include forks with more stars than their parent in the search results, you will need to add `fork:true` or `fork:only` to your query. For more information, see "[Searching in forks](/search-github/searching-on-github/searching-in-forks)."
-- Only the _default branch_ is indexed for code search.{% ifversion fpt %}
-=======
-- Code in [forks](/articles/about-forks) is only searchable if the fork has more stars than the parent repository. Forks with fewer stars than the parent repository are **not** indexed for code search. To include forks with more stars than their parent in the search results, you will need to add `fork:true` or `fork:only` to your query. For more information, see "[Searching in forks](/search-github/searching-on-github/searching-in-forks)."
+- Code in [forks](/pull-requests/collaborating-with-pull-requests/working-with-forks/about-forks) is only searchable if the fork has more stars than the parent repository. Forks with fewer stars than the parent repository are **not** indexed for code search. To include forks with more stars than their parent in the search results, you will need to add `fork:true` or `fork:only` to your query. For more information, see "[Searching in forks](/search-github/searching-on-github/searching-in-forks)."
 - Only the _default branch_ is indexed for code search.{% ifversion fpt or ghec %}
->>>>>>> 1f712068
 - Only files smaller than 384 KB are searchable.{% else %}* Only files smaller than 5 MB are searchable.
 - Only the first 500 KB of each file is searchable.{% endif %}
 - Only repositories with fewer than 500,000 files are searchable.{% ifversion fpt or ghec %}
