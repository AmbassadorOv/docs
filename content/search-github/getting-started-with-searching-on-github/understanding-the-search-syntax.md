--- conflicted
+++ resolved
@@ -35,11 +35,7 @@
 
 ## Query for values between a range
 
-<<<<<<< HEAD
-You can use the range syntax <code><em>n</em>..<em>n</em></code> to search for values within a range, where the first number NUMBER is the lowest value and the second is the highest value.
-=======
 You can use the range syntax <code><em>n</em>..<em>n</em></code> to search for values within a range, where the first number N is the lowest value and the second is the highest value.
->>>>>>> fbc00d81
 
 Query  | Example
 ------------- | -------------
