--- conflicted
+++ resolved
@@ -7,7 +7,8 @@
   - copilot
 versions:
   feature: 'copilot'
-<<<<<<< HEAD
+topics: 
+  - Copilot
 ---
 
 ## Prerequisites
@@ -107,9 +108,4 @@
 ## Further reading
 
 - [{% data variables.product.prodname_copilot %}](https://copilot.github.com/)
-- [About {% data variables.product.prodname_copilot %}](/copilot/overview-of-github-copilot/about-github-copilot)
-=======
-topics: 
-  - Copilot
----
->>>>>>> e244a972
+- [About {% data variables.product.prodname_copilot %}](/copilot/overview-of-github-copilot/about-github-copilot)