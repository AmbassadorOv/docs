--- conflicted
+++ resolved
@@ -16,11 +16,8 @@
   - Pull requests
 shortTitle: Request a PR review
 ---
-<<<<<<< HEAD
-Owners and collaborators on a repository owned by a personal account can assign pull request reviews. Organization members with triage permissions to a repository can assign a pull request review.
-=======
+
 Repositories belong to a personal account (a single individual owner) or an organization account (a shared account with numerous collaborators or maintainers). For more information, see "[Types of {% data variables.product.prodname_dotcom %} accounts](/get-started/learning-about-github/types-of-github-accounts)." Owners and collaborators on a repository owned by a personal account can assign pull request reviews. Organization members with triage permissions can also assign a reviewer for a pull request. 
->>>>>>> d55336a2
 
 To assign a reviewer to a pull request, you will need write access to the repository. For more information about repository access, see "[Repository roles for an organization](/organizations/managing-access-to-your-organizations-repositories/repository-roles-for-an-organization)." If you have write access, you can assign anyone who has read access to the repository as a reviewer.
 
