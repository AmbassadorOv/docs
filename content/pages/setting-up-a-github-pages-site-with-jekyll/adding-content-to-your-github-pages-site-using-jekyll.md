---
title: Adding content to your GitHub Pages site using Jekyll
intro: 'You can add a new page or post to your Jekyll site on {% data variables.product.prodname_pages %}.'
product: '{% data reusables.gated-features.pages %}'
redirect_from:
  - /articles/adding-content-to-your-github-pages-site-using-jekyll
  - /github/working-with-github-pages/adding-content-to-your-github-pages-site-using-jekyll
versions:
  fpt: '*'
  ghes: '*'
  ghae: '*'
  ghec: '*'
topics:
  - Pages
shortTitle: Add content to Pages site
---

People with write permissions for a repository can add content to a {% data variables.product.prodname_pages %} site using Jekyll.

## About content in Jekyll sites

Before you can add content to a Jekyll site on {% data variables.product.prodname_pages %}, you must create a Jekyll site. For more information, see "[AUTOTITLE](/pages/setting-up-a-github-pages-site-with-jekyll/creating-a-github-pages-site-with-jekyll)."

The main types of content for Jekyll sites are pages and posts. A page is for standalone content that isn't associated with a specific date, such as an "About" page. The default Jekyll site contains a file called `about.md`, which renders as a page on your site at `YOUR-SITE-URL/about`. You can edit the contents of that file to personalize your "About" page, and you can use the "About" page as a template to create new pages. For more information, see "[Pages](https://jekyllrb.com/docs/pages/)" in the Jekyll documentation.

A post is a blog post. The default Jekyll site contains a directory named `_posts` that contains a default post file. You can edit the contents of that post, and you can use the default post as a template to create new posts. For more information, see "[Posts](https://jekyllrb.com/docs/posts/)" in the Jekyll documentation.

Your theme includes default layouts, includes, and stylesheets that will automatically be applied to new pages and posts on your site, but you can override any of these defaults. For more information, see "[AUTOTITLE](/pages/setting-up-a-github-pages-site-with-jekyll/about-github-pages-and-jekyll#themes)."

{% data reusables.pages.about-front-matter %}

{% data reusables.pages.test-locally %}

## Adding a new page to your site

{% data reusables.pages.navigate-site-repo %}
{% data reusables.pages.navigate-publishing-source %}
<<<<<<< HEAD
3. In the root of your publishing source, create a new file for your page called PAGE-NAME.md, replacing PAGE-NAME with a meaningful filename for the page.
4. Add the following YAML frontmatter to the top of the file, replacing PAGE TITLE with the page's title and URL-PATH with a path you want for the page's URL. For example, if the base URL of your site is `https://octocat.github.io` and your URL-PATH is `/about/contact/`, your page will be located at `https://octocat.github.io/about/contact`.
=======
3. In the root of your publishing source, create a new file for your page called `PAGE-NAME.md`, replacing PAGE-NAME with a meaningful filename for the page.
4. Add the following YAML frontmatter to the top of the file, replacing PAGE-TITLE with the page's title and URL-PATH with a path you want for the page's URL. For example, if the base URL of your site is `https://octocat.github.io` and your URL-PATH is `/about/contact/`, your page will be located at `https://octocat.github.io/about/contact`.
>>>>>>> fbc00d81
  ```shell
  layout: page
  title: "PAGE-TITLE"
  permalink: /URL-PATH
  ```
5. Below the frontmatter, add content for your page.
{% data reusables.files.write_commit_message %}
{% data reusables.files.choose-commit-email %}
{% data reusables.files.choose_commit_branch %}
{% data reusables.files.propose_file_change %}
{% data reusables.files.choose_pull_request %}
{% data reusables.files.merge_pull_request %}
{% data reusables.files.write_commit_message_pull_request %}
{% data reusables.files.confirm_merge %}
{% data reusables.files.delete_branch %}

## Adding a new post to your site

{% data reusables.pages.navigate-site-repo %}
{% data reusables.pages.navigate-publishing-source %}
3. Navigate to the `_posts` directory.
<<<<<<< HEAD
4. Create a new file called YYYY-MM-DD-NAME-OF-POST.md, replacing YYYY-MM-DD with the date of your post and NAME-OF-POST with the name of your post.
4. Add the following YAML frontmatter to the top of the file, replacing POST TITLE with the post's title, YYYY-MM-DD hh:mm:ss -0000 with the date and time for the post, and CATEGORY-1 and CATEGORY-2 with as many categories you want for your post.
=======
4. Create a new file called `YYYY-MM-DD-NAME-OF-POST.md`, replacing YYYY-MM-DD with the date of your post and NAME-OF-POST with the name of your post.
5. Add the following YAML frontmatter to the top of the file, including the post's title enclosed in quotation marks, the date and time for the post in YYYY-MM-DD hh:mm:ss -0000 format, and as many categories as you want for your post.
>>>>>>> fbc00d81
  ```shell
  layout: post
  title: "POST-TITLE"
  date: YYYY-MM-DD hh:mm:ss -0000
  categories: CATEGORY-1 CATEGORY-2
  ```
5. Below the frontmatter, add content for your post.
{% data reusables.files.write_commit_message %}
{% data reusables.files.choose-commit-email %}
{% data reusables.files.choose_commit_branch %}
{% data reusables.files.propose_file_change %}
{% data reusables.files.choose_pull_request %}
{% data reusables.files.merge_pull_request %}
{% data reusables.files.write_commit_message_pull_request %}
{% data reusables.files.confirm_merge %}
{% data reusables.files.delete_branch %}

Your post should now be up on your site! If the base URL of your site is `https://octocat.github.io`, then your new post will be located at `https://octocat.github.io/YYYY/MM/DD/TITLE.html`.

## Next steps

{% data reusables.pages.add-jekyll-theme %} For more information, see "[AUTOTITLE](/pages/setting-up-a-github-pages-site-with-jekyll/adding-a-theme-to-your-github-pages-site-using-jekyll)."<|MERGE_RESOLUTION|>--- conflicted
+++ resolved
@@ -35,13 +35,8 @@
 
 {% data reusables.pages.navigate-site-repo %}
 {% data reusables.pages.navigate-publishing-source %}
-<<<<<<< HEAD
-3. In the root of your publishing source, create a new file for your page called PAGE-NAME.md, replacing PAGE-NAME with a meaningful filename for the page.
-4. Add the following YAML frontmatter to the top of the file, replacing PAGE TITLE with the page's title and URL-PATH with a path you want for the page's URL. For example, if the base URL of your site is `https://octocat.github.io` and your URL-PATH is `/about/contact/`, your page will be located at `https://octocat.github.io/about/contact`.
-=======
 3. In the root of your publishing source, create a new file for your page called `PAGE-NAME.md`, replacing PAGE-NAME with a meaningful filename for the page.
 4. Add the following YAML frontmatter to the top of the file, replacing PAGE-TITLE with the page's title and URL-PATH with a path you want for the page's URL. For example, if the base URL of your site is `https://octocat.github.io` and your URL-PATH is `/about/contact/`, your page will be located at `https://octocat.github.io/about/contact`.
->>>>>>> fbc00d81
   ```shell
   layout: page
   title: "PAGE-TITLE"
@@ -63,13 +58,8 @@
 {% data reusables.pages.navigate-site-repo %}
 {% data reusables.pages.navigate-publishing-source %}
 3. Navigate to the `_posts` directory.
-<<<<<<< HEAD
-4. Create a new file called YYYY-MM-DD-NAME-OF-POST.md, replacing YYYY-MM-DD with the date of your post and NAME-OF-POST with the name of your post.
-4. Add the following YAML frontmatter to the top of the file, replacing POST TITLE with the post's title, YYYY-MM-DD hh:mm:ss -0000 with the date and time for the post, and CATEGORY-1 and CATEGORY-2 with as many categories you want for your post.
-=======
 4. Create a new file called `YYYY-MM-DD-NAME-OF-POST.md`, replacing YYYY-MM-DD with the date of your post and NAME-OF-POST with the name of your post.
 5. Add the following YAML frontmatter to the top of the file, including the post's title enclosed in quotation marks, the date and time for the post in YYYY-MM-DD hh:mm:ss -0000 format, and as many categories as you want for your post.
->>>>>>> fbc00d81
   ```shell
   layout: post
   title: "POST-TITLE"
