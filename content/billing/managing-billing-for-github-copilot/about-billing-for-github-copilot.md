---
title: About billing for GitHub Copilot
intro: 'ADD INTRO.'
versions:
<<<<<<< HEAD
  fpt: '*'
  ghec: '*'
type: overview
=======
  feature: 'copilot'
>>>>>>> e244a972
topics:
  - Copilot
shortTitle: Billing for GitHub Copilot
---<|MERGE_RESOLUTION|>--- conflicted
+++ resolved
@@ -2,13 +2,7 @@
 title: About billing for GitHub Copilot
 intro: 'ADD INTRO.'
 versions:
-<<<<<<< HEAD
-  fpt: '*'
-  ghec: '*'
-type: overview
-=======
   feature: 'copilot'
->>>>>>> e244a972
 topics:
   - Copilot
 shortTitle: Billing for GitHub Copilot
