--- conflicted
+++ resolved
@@ -54,11 +54,7 @@
 
 | Identity provider                 | {% data variables.product.prodname_dotcom %} username  |
 |-----------------------------------|----------------------|
-<<<<<<< HEAD
-| Azure Active Directory (Azure AD) | IDP-USERNAME_is formed by normalizing the characters preceding the `@` character in the UPN (User Principal Name), which does not include the `#EXT#` for guest accounts. |
-=======
 | Azure Active Directory (Azure AD) | IDP-USERNAME is formed by normalizing the characters preceding the `@` character in the UPN (User Principal Name), which does not include the `#EXT#` for guest accounts. |
->>>>>>> fbc00d81
 | Okta                              | IDP-USERNAME is the normalized username attribute provided by the IdP.               |
 
 These rules may result in your IdP providing the same IDP-USERNAME for multiple users. For example, for Azure AD, the following UPNs will result in the same username:
