--- conflicted
+++ resolved
@@ -29,11 +29,7 @@
 
 ## Creating a repository
 
-<<<<<<< HEAD
-A repository is usually used to organize a single project. Repositories can contain folders and files, images, videos, spreadsheets, and data sets -- anything your project needs. Often, repositories include a README file, a file with information about your project. README files are written in the plain text Markdown language. You can use this [cheat sheet](https://www.markdownguide.org/cheat-sheet/) to get started with Markdown syntax. {% data variables.product.product_name %} lets you add a _README file at the same time you create your new repository. {% data variables.product.product_name %} also offers other common options such as a license file, but you do not have to select any of them now.
-=======
 A repository is usually used to organize a single project. Repositories can contain folders and files, images, videos, spreadsheets, and data sets -- anything your project needs. Often, repositories include a README file, a file with information about your project. README files are written in the plain text Markdown language. You can use this [cheat sheet](https://www.markdownguide.org/cheat-sheet/) to get started with Markdown syntax. {% data variables.product.product_name %} lets you add a README file at the same time you create your new repository. {% data variables.product.product_name %} also offers other common options such as a license file, but you do not have to select any of them now.
->>>>>>> fbc00d81
 
 Your `hello-world` repository can be a place where you store ideas, resources, or even share and discuss things with others.
 
