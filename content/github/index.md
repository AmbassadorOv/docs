--- conflicted
+++ resolved
@@ -12,18 +12,10 @@
   ghae: '*'
 children:
   - /copilot
-<<<<<<< HEAD
   - /writing-on-github
   - /importing-your-projects-to-github
   - /working-with-github-support
   - /understanding-how-github-uses-and-protects-your-data
   - /site-policy
   - /site-policy-deprecated
-  - /setting-up-and-managing-your-enterprise
-=======
-  - /customizing-your-github-workflow
-  - /extending-github
-  - /site-policy
-  - /site-policy-deprecated
->>>>>>> e4ed8847
 ---