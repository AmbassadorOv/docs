---
title: Configuration options for the dependabot.yml file
intro: 'Detailed information for all the options you can use to customize how {% data variables.product.prodname_dependabot %} maintains your repositories.'
permissions: 'People with write permissions to a repository can configure {% data variables.product.prodname_dependabot %} for the repository.'
allowTitleToDifferFromFilename: true
redirect_from:
  - /github/administering-a-repository/configuration-options-for-dependency-updates
  - /code-security/supply-chain-security/configuration-options-for-dependency-updates
  - /code-security/supply-chain-security/keeping-your-dependencies-updated-automatically/configuration-options-for-dependency-updates
miniTocMaxHeadingLevel: 3
versions:
  fpt: '*'
  ghec: '*'
  ghes: '>3.2'
type: reference
topics:
  - Dependabot
  - Version updates
  - Repositories
  - Dependencies
  - Pull requests
shortTitle: Configure dependabot.yml
---

{% data reusables.dependabot.beta-security-and-version-updates %}
{% data reusables.dependabot.enterprise-enable-dependabot %}

## About the *dependabot.yml* file

The {% data variables.product.prodname_dependabot %} configuration file, *dependabot.yml*, uses YAML syntax. If you're new to YAML and want to learn more, see "[Learn YAML in five minutes](https://www.codeproject.com/Articles/1214409/Learn-YAML-in-five-minutes)."

You must store this file in the `.github` directory of your repository. When you add or update the *dependabot.yml* file, this triggers an immediate check for version updates. For more information and an example, see "[Configuring {% data variables.product.prodname_dependabot %} version updates](/code-security/supply-chain-security/keeping-your-dependencies-updated-automatically/enabling-and-disabling-dependabot-version-updates#enabling-dependabot-version-updates)."

Any options that also affect security updates are used the next time a security alert triggers a pull request for a security update.  For more information, see "[Configuring {% data variables.product.prodname_dependabot_security_updates %}](/code-security/supply-chain-security/managing-vulnerabilities-in-your-projects-dependencies/configuring-dependabot-security-updates)."

The *dependabot.yml* file has two mandatory top-level keys: `version`, and `updates`. You can, optionally, include a top-level `registries` key{% ifversion ghes = 3.5 %} and/or a `enable-beta-ecosystems` key{% endif %}. The file must start with `version: 2`.

## Configuration options for the *dependabot.yml* file

The top-level `updates` key is mandatory. You use it to configure how {% data variables.product.prodname_dependabot %} updates the versions or your project's dependencies. Each entry configures the update settings for a particular package manager. You can use the following options.

{% data reusables.dependabot.configuration-options %}

These options fit broadly into the following categories.

- Essential set up options that you must include in all configurations: [`package-ecosystem`](#package-ecosystem), [`directory`](#directory),[`schedule.interval`](#scheduleinterval).
- Options to customize the update schedule: [`schedule.time`](#scheduletime), [`schedule.timezone`](#scheduletimezone), [`schedule.day`](#scheduleday).
- Options to control which dependencies are updated: [`allow`](#allow), [`ignore`](#ignore), [`vendor`](#vendor).
- Options to add metadata to pull requests: [`reviewers`](#reviewers), [`assignees`](#assignees), [`labels`](#labels), [`milestone`](#milestone).
- Options to change the behavior of the pull requests: [`target-branch`](#target-branch), [`versioning-strategy`](#versioning-strategy), [`commit-message`](#commit-message), [`rebase-strategy`](#rebase-strategy), [`pull-request-branch-name.separator`](#pull-request-branch-nameseparator).

In addition, the [`open-pull-requests-limit`](#open-pull-requests-limit) option changes the maximum number of pull requests for version updates that {% data variables.product.prodname_dependabot %} can open.

{% note %}

**Note:** Some of these configuration options may also affect pull requests raised for security updates of vulnerable package manifests.

Security updates are raised for vulnerable package manifests only on the default branch. When configuration options are set for the same branch (true unless you use `target-branch`), and specify a `package-ecosystem` and `directory` for the vulnerable manifest, then pull requests for security updates use relevant options.

In general, security updates use any configuration options that affect pull requests, for example, adding metadata or changing their behavior. For more information about security updates, see "[Configuring {% data variables.product.prodname_dependabot_security_updates %}](/code-security/supply-chain-security/managing-vulnerabilities-in-your-projects-dependencies/configuring-dependabot-security-updates)."

{% endnote %}

### `package-ecosystem`

**Required**. You add one `package-ecosystem` element for each package manager that you want {% data variables.product.prodname_dependabot %} to monitor for new versions. The repository must also contain a dependency manifest or lock file for each of these package managers. If you want to enable vendoring for a package manager that supports it, the vendored dependencies must be located in the required directory. For more information, see [`vendor`](#vendor) below.

{% data reusables.dependabot.supported-package-managers %}

```yaml
# Basic set up for three package managers

version: 2
updates:

  # Maintain dependencies for GitHub Actions
  - package-ecosystem: "github-actions"
    directory: "/"
    schedule:
      interval: "daily"

  # Maintain dependencies for npm
  - package-ecosystem: "npm"
    directory: "/"
    schedule:
      interval: "daily"

  # Maintain dependencies for Composer
  - package-ecosystem: "composer"
    directory: "/"
    schedule:
      interval: "daily"
```

### `directory`

**Required**. You must define the location of the package manifests for each package manager (for example, the *package.json* or *Gemfile*). You define the directory relative to the root of the repository for all ecosystems except GitHub Actions. For GitHub Actions, set the directory to `/` to check for workflow files in `.github/workflows`.

```yaml
# Specify location of manifest files for each package manager

version: 2
updates:
  - package-ecosystem: "composer"
    # Files stored in repository root
    directory: "/"
    schedule:
      interval: "daily"

  - package-ecosystem: "npm"
    # Files stored in `app` directory
    directory: "/app"
    schedule:
      interval: "daily"

  - package-ecosystem: "github-actions"
    # Workflow files stored in the
    # default location of `.github/workflows`
    directory: "/"
    schedule:
      interval: "daily"
```

### `schedule.interval`

**Required**. You must define how often to check for new versions for each package manager. By default, {% data variables.product.prodname_dependabot %} randomly assigns a time to apply all the updates in the configuration file. To set a specific time, you can use [`schedule.time`](#scheduletime) and [`schedule.timezone`](#scheduletimezone).

- `daily`—runs on every weekday, Monday to Friday.
- `weekly`—runs once each week. By default, this is on Monday. To modify this, use [`schedule.day`](#scheduleday).
- `monthly`—runs once each month. This is on the first day of the month.

```yaml
# Set update schedule for each package manager

version: 2
updates:

  - package-ecosystem: "github-actions"
    directory: "/"
    schedule:
      # Check for updates to GitHub Actions every weekday
      interval: "daily"

  - package-ecosystem: "composer"
    directory: "/"
    schedule:
      # Check for updates managed by Composer once a week
      interval: "weekly"
```

{% note %}

**Note**: `schedule` defines when {% data variables.product.prodname_dependabot %} attempts a new update. However, it's not the only time you may receive pull requests. Updates can be triggered based on changes to your `dependabot.yml` file, changes to your manifest file(s) after a failed update, or {% data variables.product.prodname_dependabot_security_updates %}. For more information, see "[Frequency of {% data variables.product.prodname_dependabot %} pull requests](/code-security/supply-chain-security/keeping-your-dependencies-updated-automatically/about-dependabot-version-updates#frequency-of-dependabot-pull-requests)" and "[About {% data variables.product.prodname_dependabot_security_updates %}](/code-security/supply-chain-security/managing-vulnerabilities-in-your-projects-dependencies/about-dependabot-security-updates)."

{% endnote %}

### `allow`

{% data reusables.dependabot.default-dependencies-allow-ignore %}

Use the `allow` option to customize which dependencies are updated. This applies to both version and security updates. You can use the following options:

- `dependency-name`—use to allow updates for dependencies with matching names, optionally using `*` to match zero or more characters. For Java dependencies, the format of the `dependency-name` attribute is: `groupId:artifactId`, for example: `org.kohsuke:github-api`.
- `dependency-type`—use to allow updates for dependencies of specific types.

  | Dependency types | Supported by package managers | Allow updates |
  |------------------|-------------------------------|--------|
  | `direct` | All | All explicitly defined dependencies. |
  | `indirect` | `bundler`, `pip`, `composer`, `cargo` | Dependencies of direct dependencies (also known as sub-dependencies, or transient dependencies).|
  | `all` | All | All explicitly defined dependencies. For `bundler`, `pip`, `composer`, `cargo`, also the dependencies of direct dependencies.|
  | `production` | `bundler`, `composer`, `mix`, `maven`, `npm`, `pip` | Only dependencies in the "Production dependency group". |
  | `development`| `bundler`, `composer`, `mix`, `maven`, `npm`, `pip` | Only dependencies in the "Development dependency group". |

```yaml
# Use `allow` to specify which dependencies to maintain

version: 2
updates:
  - package-ecosystem: "npm"
    directory: "/"
    schedule:
      interval: "daily"
    allow:
      # Allow updates for Lodash
      - dependency-name: "lodash"
      # Allow updates for React and any packages starting "react"
      - dependency-name: "react*"

  - package-ecosystem: "composer"
    directory: "/"
    schedule:
      interval: "daily"
    allow:
      # Allow both direct and indirect updates for all packages
      - dependency-type: "all"

  - package-ecosystem: "pip"
    directory: "/"
    schedule:
      interval: "daily"
    allow:
      # Allow only direct updates for
      # Django and any packages starting "django"
      - dependency-name: "django*"
        dependency-type: "direct"
      # Allow only production updates for Sphinx
      - dependency-name: "sphinx"
        dependency-type: "production"
```

### `assignees`

Use `assignees` to specify individual assignees for all pull requests raised for a package manager.

{% data reusables.dependabot.option-affects-security-updates %}

```yaml
# Specify assignees for pull requests

version: 2
updates:
  - package-ecosystem: "npm"
    directory: "/"
    schedule:
      interval: "daily"
    # Add assignees
    assignees:
      - "octocat"
```

### `commit-message`

By default, {% data variables.product.prodname_dependabot %} attempts to detect your commit message preferences and use similar patterns. Use the `commit-message` option to specify your preferences explicitly.

Supported options

{% note %}

**Note:** The `prefix` and the `prefix-development` options have a 15 character limit.

{% endnote %}

- `prefix` specifies a prefix for all commit messages.
- `prefix-development` specifies a separate prefix for all commit messages that update dependencies in the Development dependency group. When you specify a value for this option, the `prefix` is used only for updates to dependencies in the Production dependency group. This is supported by: `bundler`, `composer`, `mix`, `maven`, `npm`, and `pip`.
- `include: "scope"` specifies that any prefix is followed by a list of the dependencies updated in the commit.

{% data reusables.dependabot.option-affects-security-updates %}

```yaml
# Customize commit messages

version: 2
updates:
  - package-ecosystem: "npm"
    directory: "/"
    schedule:
      interval: "daily"
    commit-message:
      # Prefix all commit messages with "npm"
      prefix: "npm"

  - package-ecosystem: "composer"
    directory: "/"
    schedule:
      interval: "daily"
    # Prefix all commit messages with "Composer"
    # include a list of updated dependencies
    commit-message:
      prefix: "Composer"
      include: "scope"

  - package-ecosystem: "pip"
    directory: "/"
    schedule:
      interval: "daily"
    # Include a list of updated dependencies
    # with a prefix determined by the dependency group
    commit-message:
      prefix: "pip prod"
      prefix-development: "pip dev"
      include: "scope"
```
If you use the same configuration as in the example above, bumping the `requests` library in the `pip` development dependency group will generate a commit message of:

   `pip dev: bump requests from 1.0.0 to 1.0.1`

### `ignore`

{% data reusables.dependabot.default-dependencies-allow-ignore %}

Dependencies can be ignored either by adding them to `ignore` or by using the `@dependabot ignore` command on a pull request opened by {% data variables.product.prodname_dependabot %}.

#### Creating `ignore` conditions from `@dependabot ignore`

Dependencies ignored by using the `@dependabot ignore` command are stored centrally for each package manager. If you start ignoring dependencies in the `dependabot.yml` file, these existing preferences are considered alongside the `ignore` dependencies in the configuration.

You can check whether a repository has stored `ignore` preferences by searching the repository for `"@dependabot ignore" in:comments`. If you wish to un-ignore a dependency ignored this way, re-open the pull request.

For more information about the `@dependabot ignore` commands, see "[Managing pull requests for dependency updates](/code-security/supply-chain-security/keeping-your-dependencies-updated-automatically/managing-pull-requests-for-dependency-updates#managing-dependabot-pull-requests-with-comment-commands)."

#### Specifying dependencies and versions to ignore

You can use the `ignore` option to customize which dependencies are updated. The `ignore` option supports the following options.

- `dependency-name`—use to ignore updates for dependencies with matching names, optionally using `*` to match zero or more characters. For Java dependencies, the format of the `dependency-name` attribute is: `groupId:artifactId` (for example: `org.kohsuke:github-api`). {% ifversion dependabot-grouped-dependencies %} To prevent {% data variables.product.prodname_dependabot %} from automatically updating TypeScript type definitions from DefinitelyTyped, use `@types/*`.{% endif %}
- `versions`—use to ignore specific versions or ranges of versions. If you want to define a range, use the standard pattern for the package manager (for example: `^1.0.0` for npm, or `~> 2.0` for Bundler).
- `update-types`—use to ignore types of updates, such as semver `major`, `minor`, or `patch` updates on version updates (for example: `version-update:semver-patch` will ignore patch updates). You can combine this with `dependency-name: "*"` to ignore particular `update-types` for all dependencies. Currently, `version-update:semver-major`, `version-update:semver-minor`, and `version-update:semver-patch` are the only supported options. Security updates are unaffected by this setting.

If `versions` and `update-types` are used together, {% data variables.product.prodname_dependabot %} will ignore any update in either set.

{% data reusables.dependabot.option-affects-security-updates %}

```yaml
# Use `ignore` to specify dependencies that should not be updated

version: 2
updates:
  - package-ecosystem: "npm"
    directory: "/"
    schedule:
      interval: "daily"
    ignore:
      - dependency-name: "express"
        # For Express, ignore all updates for version 4 and 5
        versions: ["4.x", "5.x"]
        # For Lodash, ignore all updates
      - dependency-name: "lodash"
        # For AWS SDK, ignore all patch updates
      - dependency-name: "aws-sdk"
        update-types: ["version-update:semver-patch"]
```

{% note %}

**Note**: {% data variables.product.prodname_dependabot %} can only run version updates on manifest or lock files if it can access all of the dependencies in the file, even if you add inaccessible dependencies to the `ignore` option of your configuration file. For more information, see "[Managing security and analysis settings for your organization](/organizations/keeping-your-organization-secure/managing-security-and-analysis-settings-for-your-organization#allowing-dependabot-to-access-private-dependencies)" and "[Troubleshooting {% data variables.product.prodname_dependabot %} errors](/code-security/supply-chain-security/managing-vulnerabilities-in-your-projects-dependencies/troubleshooting-dependabot-errors#dependabot-cant-resolve-your-dependency-files)."


{% endnote %}

{% ifversion fpt or ghec or ghes > 3.4 %}
{% note %}

**Note**: For the `pub` ecosystem, {% data variables.product.prodname_dependabot %} won't perform an update when the version that it tries to update to is ignored, even if an earlier version is available.

{% endnote %}

{% endif %}

### `insecure-external-code-execution`

Package managers with the `package-ecosystem` values `bundler`, `mix`, and `pip` may execute external code in the manifest as part of the version update process. This might allow a compromised package to steal credentials or gain access to configured registries. When you add a [`registries`](#registries) setting within an `updates` configuration, {% data variables.product.prodname_dependabot %} automatically prevents external code execution, in which case the version update may fail. You can choose to override this behavior and allow external code execution for `bundler`, `mix`, and `pip` package managers by setting `insecure-external-code-execution` to `allow`.

You can explicitly deny external code execution, irrespective of whether there is a `registries` setting for this update configuration, by setting `insecure-external-code-execution` to `deny`.

{% raw %}
```yaml
# Allow external code execution when updating dependencies from private registries

version: 2
registries:
  ruby-github:
    type: rubygems-server
    url: https://rubygems.pkg.github.com/octocat/github_api
    token: ${{secrets.MY_GITHUB_PERSONAL_TOKEN}}
updates:
  - package-ecosystem: "bundler"
    directory: "/rubygems-server"
    insecure-external-code-execution: allow
    registries: "*"
    schedule:
      interval: "monthly"
```
{% endraw %}

### `labels`

{% data reusables.dependabot.default-labels %}

Use `labels` to override the default labels and specify alternative labels for all pull requests raised for a package manager. If any of these labels is not defined in the repository, it is ignored.
To disable all labels, including the default labels, use `labels: [ ]`.

{% data reusables.dependabot.option-affects-security-updates %}

```yaml
# Specify labels for pull requests

version: 2
updates:
  - package-ecosystem: "npm"
    directory: "/"
    schedule:
      interval: "daily"
    # Specify labels for npm pull requests
    labels:
      - "npm"
      - "dependencies"
```

### `milestone`

Use `milestone` to associate all pull requests raised for a package manager with a milestone. You need to specify the numeric identifier of the milestone and not its label. If you view a milestone, the final part of the page URL, after `milestone`, is the identifier. For example: `https://github.com/<org>/<repo>/milestone/3`.

{% data reusables.dependabot.option-affects-security-updates %}

```yaml
# Specify a milestone for pull requests

version: 2
updates:
  - package-ecosystem: "npm"
    directory: "/"
    schedule:
      interval: "daily"
    # Associate pull requests with milestone "4"
    milestone: 4
```

### `open-pull-requests-limit`

By default, {% data variables.product.prodname_dependabot %} opens a maximum of five pull requests for version updates. Once there are five open pull requests from {% data variables.product.prodname_dependabot %}, {% data variables.product.prodname_dependabot %} will not open any new requests until some of those open requests are merged or closed. Use `open-pull-requests-limit` to change this limit. This also provides a simple way to temporarily disable version updates for a package manager.

This option has no impact on security updates, which have a separate, internal limit of ten open pull requests.

```yaml
# Specify the number of open pull requests allowed

version: 2
updates:
  - package-ecosystem: "npm"
    directory: "/"
    schedule:
      interval: "daily"
    # Disable version updates for npm dependencies
    open-pull-requests-limit: 0

  - package-ecosystem: "pip"
    directory: "/"
    schedule:
      interval: "daily"
    # Allow up to 10 open pull requests for pip dependencies
    open-pull-requests-limit: 10
```

### `pull-request-branch-name.separator`

{% data variables.product.prodname_dependabot %} generates a branch for each pull request. Each branch name includes `dependabot`, and the package manager and dependency that are updated. By default, these parts are separated by a `/` symbol, for example: `dependabot/npm_and_yarn/next_js/acorn-6.4.1`.

Use `pull-request-branch-name.separator` to specify a different separator. This can be one of: `"-"`, `_` or `/`. The hyphen symbol must be quoted because otherwise it's interpreted as starting an empty YAML list.

{% data reusables.dependabot.option-affects-security-updates %}

```yaml
# Specify a different separator for branch names

version: 2
updates:
  - package-ecosystem: "npm"
    directory: "/"
    schedule:
      interval: "daily"
    pull-request-branch-name:
      # Separate sections of the branch name with a hyphen
      # for example, `dependabot-npm_and_yarn-next_js-acorn-6.4.1`
      separator: "-"
```

### `rebase-strategy`

By default, {% data variables.product.prodname_dependabot %} automatically rebases open pull requests when it detects any changes to the pull request. Use `rebase-strategy` to disable this behavior.

Available rebase strategies

- `disabled` to disable automatic rebasing.
- `auto` to use the default behavior and rebase open pull requests when changes are detected.

{% data reusables.dependabot.option-affects-security-updates %}

```yaml
# Disable automatic rebasing

version: 2
updates:
  - package-ecosystem: "npm"
    directory: "/"
    schedule:
      interval: "daily"
    # Disable rebasing for npm pull requests
    rebase-strategy: "disabled"
```

### `registries`

To allow {% data variables.product.prodname_dependabot %} to access a private package registry when performing a version update, you must include a `registries` setting within the relevant `updates` configuration. You can allow all of the defined registries to be used by setting `registries` to `"*"`. Alternatively, you can list the registries that the update can use. To do this, use the name of the registry as defined in the top-level `registries` section of the _dependabot.yml_ file. For more information, see "[Configuration options for private registries](#configuration-options-for-private-registries)" below.

To allow {% data variables.product.prodname_dependabot %} to use `bundler`, `mix`, and `pip` package managers to update dependencies in private registries, you can choose to allow external code execution. For more information, see [`insecure-external-code-execution`](#insecure-external-code-execution) above.

```yaml
# Allow {% data variables.product.prodname_dependabot %} to use one of the two defined private registries
# when updating dependency versions for this ecosystem

{% raw %}
version: 2
registries:
  maven-github:
    type: maven-repository
    url: https://maven.pkg.github.com/octocat
    username: octocat
    password: ${{secrets.MY_ARTIFACTORY_PASSWORD}}
  npm-npmjs:
    type: npm-registry
    url: https://registry.npmjs.org
    username: octocat
    password: ${{secrets.MY_NPM_PASSWORD}}
updates:
  - package-ecosystem: "gitsubmodule"
    directory: "/"
    registries:
      - maven-github
    schedule:
      interval: "monthly"
{% endraw %}
```

### `reviewers`

Use `reviewers` to specify individual reviewers or teams of reviewers for all pull requests raised for a package manager. You must use the full team name, including the organization, as if you were @mentioning the team.

{% data reusables.dependabot.option-affects-security-updates %}

```yaml
# Specify reviewers for pull requests

version: 2
updates:
  - package-ecosystem: "pip"
    directory: "/"
    schedule:
      interval: "daily"
    # Add reviewers
    reviewers:
      - "octocat"
      - "my-username"
      - "my-org/python-team"
```

### `schedule.day`

When you set a `weekly` update schedule, by default, {% data variables.product.prodname_dependabot %} checks for new versions on Monday at a random set time for the repository. Use `schedule.day` to specify an alternative day to check for updates.

Supported values

- `monday`
- `tuesday`
- `wednesday`
- `thursday`
- `friday`
- `saturday`
- `sunday`

```yaml
# Specify the day for weekly checks

version: 2
updates:
  - package-ecosystem: "npm"
    directory: "/"
    schedule:
      interval: "weekly"
      # Check for npm updates on Sundays
      day: "sunday"
```

### `schedule.time`

By default, {% data variables.product.prodname_dependabot %} checks for new versions at a random set time for the repository. Use `schedule.time` to specify an alternative time of day to check for updates (format: `hh:mm`).

```yaml
# Set a time for checks
version: 2
updates:
  - package-ecosystem: "npm"
    directory: "/"
    schedule:
      interval: "daily"
      # Check for npm updates at 9am UTC
      time: "09:00"
```

### `schedule.timezone`

By default, {% data variables.product.prodname_dependabot %} checks for new versions at a random set time for the repository. Use `schedule.timezone` to specify an alternative time zone. The time zone identifier must be from the Time Zone database maintained by [iana](https://www.iana.org/time-zones). For more information, see [List of tz database time zones](https://en.wikipedia.org/wiki/List_of_tz_database_time_zones).

```yaml
# Specify the timezone for checks

version: 2
updates:
  - package-ecosystem: "npm"
    directory: "/"
    schedule:
      interval: "daily"
      time: "09:00"
      # Use Japan Standard Time (UTC +09:00)
      timezone: "Asia/Tokyo"
```

### `target-branch`

By default, {% data variables.product.prodname_dependabot %} checks for manifest files on the default branch and raises pull requests for version updates against this branch. Use `target-branch` to specify a different branch for manifest files and for pull requests. When you use this option, the settings for this package manager will no longer affect any pull requests raised for security updates.

```yaml
# Specify a non-default branch for pull requests for pip

version: 2
updates:
  - package-ecosystem: "pip"
    directory: "/"
    schedule:
      interval: "daily"
    # Raise pull requests for version updates
    # to pip against the `develop` branch
    target-branch: "develop"
    # Labels on pull requests for version updates only
    labels:
      - "pip dependencies"

  - package-ecosystem: "npm"
    directory: "/"
    schedule:
      interval: "weekly"
      # Check for npm updates on Sundays
      day: "sunday"
    # Labels on pull requests for security and version updates
    labels:
      - "npm dependencies"
```

### `vendor`

Use the `vendor` option to tell {% data variables.product.prodname_dependabot %} to vendor dependencies when updating them. Don't use this option if you're using `gomod` as {% data variables.product.prodname_dependabot %} automatically detects vendoring for this tool.

```yaml
# Configure version updates for both dependencies defined in manifests and vendored dependencies

version: 2
updates:
  - package-ecosystem: "bundler"
    # Raise pull requests to update vendored dependencies that are checked in to the repository
    vendor: true
    directory: "/"
    schedule:
      interval: "weekly"
```

{% data variables.product.prodname_dependabot %} only updates the vendored dependencies located in specific directories in a repository.

| Package manager | Required file path for vendored dependencies | More information |
  |------------------|-------------------------------|--------|
  | `bundler` | The dependencies must be in the _vendor/cache_ directory.</br>Other file paths are not supported. | [`bundle cache` documentation](https://bundler.io/man/bundle-cache.1.html) |
  | `gomod` | No path requirement (dependencies are usually located in the _vendor_ directory) | [`go mod vendor` documentation](https://golang.org/ref/mod#go-mod-vendor) |


### `versioning-strategy`

When {% data variables.product.prodname_dependabot %} edits a manifest file to update a version, it uses the following overall strategies:

- For apps, the version requirements are increased, for example: npm, pip and Composer.
- For libraries, the range of versions is widened, for example: Bundler and Cargo.

Use the `versioning-strategy` option to change this behavior for supported package managers.

{% data reusables.dependabot.option-affects-security-updates %}

Available update strategies

| Option | Supported by | Action |
|--------|--------------|--------|
| `lockfile-only` | `bundler`, `cargo`, `composer`, `mix`, `npm`, `pip` | Only create pull requests to update lockfiles. Ignore any new versions that would require package manifest changes. |
| `auto` | `bundler`, `cargo`, `composer`, `mix`, `npm`, `pip` | Follow the default strategy described above.|
| `widen`| `composer`, `npm` | Relax the version requirement to include both the new and old version, when possible. |
| `increase`| `bundler`, `composer`, `npm` | Always increase the version requirement to match the new version. |
| `increase-if-necessary` | `bundler`, `composer`, `npm` | Increase the version requirement only when required by the new version. |

```yaml
# Customize the manifest version strategy

version: 2
updates:
  - package-ecosystem: "npm"
    directory: "/"
    schedule:
      interval: "daily"
    # Update the npm manifest file to relax
    # the version requirements
    versioning-strategy: widen

  - package-ecosystem: "composer"
    directory: "/"
    schedule:
      interval: "daily"
    # Increase the version requirements for Composer
    # only when required
    versioning-strategy: increase-if-necessary

  - package-ecosystem: "pip"
    directory: "/"
    schedule:
      interval: "daily"
    # Only allow updates to the lockfile for pip and
    # ignore any version updates that affect the manifest
    versioning-strategy: lockfile-only
```

## Configuration options for private registries

The top-level `registries` key is optional. It allows you to specify authentication details that {% data variables.product.prodname_dependabot %} can use to access private package registries.

{% note %}

**Note:** Private registries behind firewalls on private networks are not supported.

{% endnote %}

The value of the `registries` key is an associative array, each element of which consists of a key that identifies a particular registry and a value which is an associative array that specifies the settings required to access that registry. The following *dependabot.yml* file, configures a registry identified as `dockerhub` in the `registries` section of the file and then references this in the `updates` section of the file.

{% raw %}
```yaml
# Minimal settings to update dependencies in one private registry

version: 2
registries:
  dockerhub: # Define access for a private registry
    type: docker-registry
    url: registry.hub.docker.com
    username: octocat
    password: ${{secrets.DOCKERHUB_PASSWORD}}
updates:
  - package-ecosystem: "docker"
    directory: "/docker-registry/dockerhub"
    registries:
      - dockerhub # Allow version updates for dependencies in this registry
    schedule:
      interval: "monthly"
```
{% endraw %}

You use the following options to specify access settings. Registry settings must contain a `type` and a `url`, and typically either a `username` and `password` combination or a `token`.

| Option&nbsp;&nbsp;&nbsp;&nbsp;&nbsp;&nbsp;&nbsp;&nbsp;&nbsp;&nbsp;&nbsp;&nbsp;&nbsp;&nbsp;&nbsp;&nbsp; | Description |
|:---|:---|
| `type`                     | Identifies the type of registry. See the full list of types below. |
| `url`                      | The URL to use to access the dependencies in this registry. The protocol is optional. If not specified, `https://` is assumed. {% data variables.product.prodname_dependabot %} adds or ignores trailing slashes as required. |
| `username`                 | The username that {% data variables.product.prodname_dependabot %} uses to access the registry. |
| `password`                 | A reference to a {% data variables.product.prodname_dependabot %} secret containing the password for the specified user. For more information, see "[Managing encrypted secrets for Dependabot](/code-security/supply-chain-security/keeping-your-dependencies-updated-automatically/managing-encrypted-secrets-for-dependabot)." |
| `key`                    | A reference to a {% data variables.product.prodname_dependabot %} secret containing an access key for this registry. For more information, see "[Managing encrypted secrets for Dependabot](/code-security/supply-chain-security/keeping-your-dependencies-updated-automatically/managing-encrypted-secrets-for-dependabot)." |
| `token`                    | A reference to a {% data variables.product.prodname_dependabot %} secret containing an access token for this registry. For more information, see "[Managing encrypted secrets for Dependabot](/code-security/supply-chain-security/keeping-your-dependencies-updated-automatically/managing-encrypted-secrets-for-dependabot)." |
| `replaces-base`            | For registries with `type: python-index`, if the boolean value is `true`, pip resolves dependencies by using the specified URL rather than the base URL of the Python Package Index (by default `https://pypi.org/simple`). |


Each configuration `type` requires you to provide particular settings. Some types allow more than one way to connect. The following sections provide details of the settings you should use for each `type`.

### `composer-repository`

The `composer-repository` type supports username and password.

{% raw %}
```yaml
registries:
  composer:
    type: composer-repository
    url: https://repo.packagist.com/example-company/
    username: octocat
    password: ${{secrets.MY_PACKAGIST_PASSWORD}}
```
{% endraw %}

### `docker-registry`

Dependabot works with container registries that implement [the OCI container registry spec](https://github.com/opencontainers/distribution-spec/blob/main/spec.md).  Dependabot supports authentication to private registries via [a central service](https://docs.docker.com/registry/spec/auth/token/).

<<<<<<< HEAD
We support the container registries listed here:
=======
**Note:** We currently support the container registries listed here:
>>>>>>> 64b32250
* Docker Hub
* GitHub Container Registry
* GCR (Google Cloud)
* Private ECR (AWS) - public ECR support is tracked [here](https://github.com/dependabot/dependabot-core/issues/4212).


The `docker-registry` type supports username and password.

{% raw %}
```yaml
registries:
  dockerhub:
    type: docker-registry
    url: https://registry.hub.docker.com
    username: octocat
    password: ${{secrets.MY_DOCKERHUB_PASSWORD}}
```
{% endraw %}

The `docker-registry` type can also be used to pull from Private Amazon ECR using static AWS credentials.

{% raw %}
```yaml
registries:
  ecr-docker:
    type: docker-registry
    url: https://1234567890.dkr.ecr.us-east-1.amazonaws.com
    username: ${{secrets.ECR_AWS_ACCESS_KEY_ID}}
    password: ${{secrets.ECR_AWS_SECRET_ACCESS_KEY}}
```
{% endraw %}

### `git`

The `git` type supports username and password.

{% raw %}
```yaml
registries:
  github-octocat:
    type: git
    url: https://github.com
    username: x-access-token
    password: ${{secrets.MY_GITHUB_PERSONAL_TOKEN}}
```
{% endraw %}

### `hex-organization`

The `hex-organization` type supports organization and key.

{% raw %}
```yaml
registries:
  github-hex-org:
    type: hex-organization
    organization: github
    key: ${{secrets.MY_HEX_ORGANIZATION_KEY}}
```
{% endraw %}

### `maven-repository`

The `maven-repository` type supports username and password.

{% raw %}
```yaml
registries:
  maven-artifactory:
    type: maven-repository
    url: https://artifactory.example.com
    username: octocat
    password: ${{secrets.MY_ARTIFACTORY_PASSWORD}}
```
{% endraw %}

### `npm-registry`

The `npm-registry` type supports username and password, or token.

When using username and password, your `.npmrc`'s auth token may contain a `base64` encoded `_password`; however, the password referenced in your {% data variables.product.prodname_dependabot %} configuration file must be the original (unencoded) password.

{% raw %}
```yaml
registries:
  npm-npmjs:
    type: npm-registry
    url: https://registry.npmjs.org
    username: octocat
    password: ${{secrets.MY_NPM_PASSWORD}}  # Must be an unencoded password
```
{% endraw %}

{% raw %}
```yaml
registries:
  npm-github:
    type: npm-registry
    url: https://npm.pkg.github.com
    token: ${{secrets.MY_GITHUB_PERSONAL_TOKEN}}
```
{% endraw %}

### `nuget-feed`

The `nuget-feed` type supports username and password, or token.

{% raw %}
```yaml
registries:
  nuget-example:
    type: nuget-feed
    url: https://nuget.example.com/v3/index.json
    username: octocat@example.com
    password: ${{secrets.MY_NUGET_PASSWORD}}
```
{% endraw %}

{% raw %}
```yaml
registries:
  nuget-azure-devops:
    type: nuget-feed
    url: https://pkgs.dev.azure.com/.../_packaging/My_Feed/nuget/v3/index.json
    token: ${{secrets.MY_AZURE_DEVOPS_TOKEN}}
```
{% endraw %}

### `python-index`

The `python-index` type supports username and password, or token.

{% raw %}
```yaml
registries:
  python-example:
    type: python-index
    url: https://example.com/_packaging/my-feed/pypi/example
    username: octocat
    password: ${{secrets.MY_BASIC_AUTH_PASSWORD}}
    replaces-base: true
```
{% endraw %}

{% raw %}
```yaml
registries:
  python-azure:
    type: python-index
    url: https://pkgs.dev.azure.com/octocat/_packaging/my-feed/pypi/example
    token: ${{secrets.MY_AZURE_DEVOPS_TOKEN}}
    replaces-base: true
```
{% endraw %}

### `rubygems-server`

The `rubygems-server` type supports username and password, or token.

{% raw %}
```yaml
registries:
  ruby-example:
    type: rubygems-server
    url: https://rubygems.example.com
    username: octocat@example.com
    password: ${{secrets.MY_RUBYGEMS_PASSWORD}}
```
{% endraw %}

{% raw %}
```yaml
registries:
  ruby-github:
    type: rubygems-server
    url: https://rubygems.pkg.github.com/octocat/github_api
    token: ${{secrets.MY_GITHUB_PERSONAL_TOKEN}}
```
{% endraw %}

### `terraform-registry`

The `terraform-registry` type supports a token.

{% raw %}
```yaml
registries:
  terraform-example:
    type: terraform-registry
    url: https://terraform.example.com
    token: ${{secrets.MY_TERRAFORM_API_TOKEN}}
```
{% endraw %}

{% ifversion fpt or ghec or ghes > 3.4 %}
## Enabling support for beta-level ecosystems

### `enable-beta-ecosystems`

By default, {% data variables.product.prodname_dependabot %} updates the dependency manifests and lock files only for fully supported ecosystems. Use the `enable-beta-ecosystems` flag to opt in to updates for ecosystems that are not yet generally available.

```yaml
# Configure beta ecosystem

version: 2
enable-beta-ecosystems: true
updates:{% ifversion fpt or ghec or ghes > 3.5 %}
  - package-ecosystem: "beta-ecosystem"{% else %}
  - package-ecosystem: "pub"{% endif %}
    directory: "/"
    schedule:
      interval: "daily"
```
{% endif %}<|MERGE_RESOLUTION|>--- conflicted
+++ resolved
@@ -778,11 +778,8 @@
 
 Dependabot works with container registries that implement [the OCI container registry spec](https://github.com/opencontainers/distribution-spec/blob/main/spec.md).  Dependabot supports authentication to private registries via [a central service](https://docs.docker.com/registry/spec/auth/token/).
 
-<<<<<<< HEAD
-We support the container registries listed here:
-=======
-**Note:** We currently support the container registries listed here:
->>>>>>> 64b32250
+We currently support the container registries listed here:
+
 * Docker Hub
 * GitHub Container Registry
 * GCR (Google Cloud)
