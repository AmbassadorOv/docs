---
title: Working with the Container registry
intro: 'You can store and manage Docker and OCI images in the {% data variables.product.prodname_container_registry %}, which uses the package namespace `https://{% data reusables.package_registry.container-registry-hostname %}`.'
product: '{% data reusables.gated-features.packages %}'
redirect_from:
  - /packages/managing-container-images-with-github-container-registry/pushing-and-pulling-docker-images
  - /packages/guides/container-guides-for-github-packages/pushing-and-pulling-docker-images
  - /packages/guides/pushing-and-pulling-docker-images
  - /packages/getting-started-with-github-container-registry/about-github-container-registry
  - /packages/managing-container-images-with-github-container-registry
  - /packages/working-with-a-github-packages-registry/enabling-improved-container-support-with-the-container-registry
  - /packages/getting-started-with-github-container-registry/enabling-improved-container-support
  - /packages/guides/container-guides-for-github-packages/enabling-improved-container-support
  - /packages/guides/enabling-improved-container-support
versions:
  fpt: '*'
  ghec: '*'
  ghes: '>= 3.5'
shortTitle: Container registry
---
{% ifversion ghes > 3.4 %}
{% note %}

**Note**: {% data variables.product.prodname_container_registry %} is currently in beta for {% data variables.product.product_name %} and subject to change.

{% endnote %}
{% endif %}

{% ifversion ghes > 3.4 %}
## Prerequisites

To configure and use the {% data variables.product.prodname_container_registry %} on {% data variables.product.prodname_ghe_server %}, your site administrator must first enable {% data variables.product.prodname_registry %} **and** subdomain isolation. For more information, see "[Getting started with GitHub Packages for your enterprise](/admin/packages/getting-started-with-github-packages-for-your-enterprise)" and "[Enabling subdomain isolation](/admin/configuration/configuring-network-settings/enabling-subdomain-isolation)."
{% endif %}
## About {% data variables.product.prodname_container_registry %} support

The {% data variables.product.prodname_container_registry %} currently supports the following container image formats:

* [Docker Image Manifest V2, Schema 2](https://docs.docker.com/registry/spec/manifest-v2-2/)
* [Open Container Initiative (OCI) Specifications](https://github.com/opencontainers/image-spec)

When installing or publishing a Docker image, the {% data variables.product.prodname_container_registry %} supports foreign layers, such as Windows images.

## Authenticating to the {% data variables.product.prodname_container_registry %}

{% data reusables.package_registry.authenticate_with_pat_for_container_registry %}

{% ifversion ghes %}Ensure that you replace `HOSTNAME` with {% data variables.product.product_location_enterprise %} hostname or IP address in the examples below.{% endif %}

{% data reusables.package_registry.authenticate-to-container-registry-steps %}

## Pushing container images

This example pushes the latest version of `IMAGE_NAME`.
  ```shell
  $ docker push {% data reusables.package_registry.container-registry-hostname %}/OWNER/IMAGE_NAME:latest
  ```

This example pushes the `2.5` version of the image.
  ```shell
<<<<<<< HEAD
  $ docker push ghcr.io/OWNER/IMAGE_NAME:2.5
=======
  $ docker push {% data reusables.package_registry.container-registry-hostname %}/OWNER/IMAGE-NAME:2.5
>>>>>>> d615677e
  ```

When you first publish a package, the default visibility is private. To change the visibility or set access permissions, see "[Configuring a package's access control and visibility](/packages/learn-github-packages/configuring-a-packages-access-control-and-visibility)."

## Pulling container images

### Pull by digest

To ensure you're always using the same image, you can specify the exact container image version you want to pull by the `digest` SHA value.

1. To find the digest SHA value, use `docker inspect` or `docker pull` and copy the SHA value after `Digest:`
  ```shell
  $ docker inspect {% data reusables.package_registry.container-registry-hostname %}/OWNER/IMAGE_NAME
  ```
2. Remove image locally as needed.
  ```shell
  $ docker rmi  {% data reusables.package_registry.container-registry-hostname %}/OWNER/IMAGE_NAME:latest
  ```

3. Pull the container image with `@YOUR_SHA_VALUE` after the image name.
  ```shell
  $ docker pull {% data reusables.package_registry.container-registry-hostname %}/OWNER/IMAGE_NAME@sha256:82jf9a84u29hiasldj289498uhois8498hjs29hkuhs
  ```

### Pull by name

  ```shell
  $ docker pull {% data reusables.package_registry.container-registry-hostname %}/OWNER/IMAGE_NAME
  ```

### Pull by name and version

Docker CLI example showing an image pulled by its name and the `1.14.1` version tag:
  ```shell
  $ docker pull {% data reusables.package_registry.container-registry-hostname %}/OWNER/IMAGE_NAME:1.14.1
  > 5e35bd43cf78: Pull complete
  > 0c48c2209aab: Pull complete
  > fd45dd1aad5a: Pull complete
  > db6eb50c2d36: Pull complete
  > Digest: sha256:ae3b135f133155b3824d8b1f62959ff8a72e9cf9e884d88db7895d8544010d8e
  > Status: Downloaded newer image for {% data reusables.package_registry.container-registry-hostname %}/orgname/image-name/release:1.14.1
  > {% data reusables.package_registry.container-registry-hostname %}/orgname/image-name/release:1.14.1
  ```

### Pull by name and latest version

  ```shell
  $ docker pull {% data reusables.package_registry.container-registry-hostname %}/OWNER/IMAGE_NAME:latest
  > latest: Pulling from user/image-name
  > Digest: sha256:b3d3e366b55f9a54599220198b3db5da8f53592acbbb7dc7e4e9878762fc5344
  > Status: Downloaded newer image for {% data reusables.package_registry.container-registry-hostname %}/user/image-name:latest
  > {% data reusables.package_registry.container-registry-hostname %}/user/image-name:latest
  ```

## Building container images

This example builds the `hello_docker` image:
  ```shell
  $ docker build -t hello_docker .
  ```

## Tagging container images

1. Find the ID for the Docker image you want to tag.
  ```shell
  $ docker images
  > REPOSITORY                                            TAG                 IMAGE ID            CREATED             SIZE
  > {% data reusables.package_registry.container-registry-hostname %}/my-org/hello_docker         latest              38f737a91f39        47 hours ago        91.7MB
  > {% data reusables.package_registry.container-registry-hostname %}/my-username/hello_docker    latest              38f737a91f39        47 hours ago        91.7MB
  > hello-world                                           latest              fce289e99eb9        16 months ago       1.84kB
  ```

2. Tag your Docker image using the image ID and your desired image name and hosting destination.
  ```shell
  $ docker tag 38f737a91f39 {% data reusables.package_registry.container-registry-hostname %}/OWNER/NEW_IMAGE_NAME:latest
  ```<|MERGE_RESOLUTION|>--- conflicted
+++ resolved
@@ -57,11 +57,7 @@
 
 This example pushes the `2.5` version of the image.
   ```shell
-<<<<<<< HEAD
-  $ docker push ghcr.io/OWNER/IMAGE_NAME:2.5
-=======
-  $ docker push {% data reusables.package_registry.container-registry-hostname %}/OWNER/IMAGE-NAME:2.5
->>>>>>> d615677e
+  $ docker push {% data reusables.package_registry.container-registry-hostname %}/OWNER/IMAGE_NAME:2.5
   ```
 
 When you first publish a package, the default visibility is private. To change the visibility or set access permissions, see "[Configuring a package's access control and visibility](/packages/learn-github-packages/configuring-a-packages-access-control-and-visibility)."
