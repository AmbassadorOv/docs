--- conflicted
+++ resolved
@@ -302,12 +302,8 @@
 - Behavior that regularly prevents the use of the product or feature for a common purpose.
 - Rare or severe bugs that {% data variables.product.prodname_dotcom %} has not yet prioritized fixing, and that are not explained in the product or by existing content on {% data variables.product.prodname_docs %}.
 
-<<<<<<< HEAD
-#### How to write troubleshooting content
-=======
 #### How to write troubleshooting content 
 
->>>>>>> 72c5f0c3
 - Use any {% data variables.product.prodname_docs %} content type to create troubleshooting sections.
 - Whenever possible, keep troubleshooting content contained within procedural content or guides.
 - You can create a troubleshooting article when it makes sense to keep it separate, such as when there’s a large amount of troubleshooting content on a particular topic.
@@ -509,12 +505,8 @@
 All product callouts are stored as reusables in [`gated-features`](https://github.com/github/docs/tree/main/data/reusables/gated-features) and added in YAML frontmatter for relevant articles.
 
 #### How to write a product callout
-<<<<<<< HEAD
-- Product callouts follow a strict format, clearly identifying the feature and which products it’s available in.
-=======
 
 - Product callouts follow a strict format, clearly identifying the feature and which products it’s available in. 
->>>>>>> 72c5f0c3
 - Product callouts also include a link to "GitHub’s products” and occasionally to another relevant article.
 - Examples:
   - [Feature name] is available in [product(s)]. For more information, see "GitHub’s products.”
@@ -549,14 +541,9 @@
 Occasionally, it's relevant to mention required permissions in conceptual content, especially in standalone conceptual articles. Make sure to also include a permissions statement in related procedures (or write a longer article combining all of the content).
 
 #### How to write a permissions statement
-<<<<<<< HEAD
+
 - When a single set of permissions applies to all procedures in an article, use the [permissions frontmatter](https://github.com/github/docs/tree/main/content#permissions).
 - When an article contains multiple procedures and different permissions apply, include a separate permissions statement under each relevant header, before each procedure.
-=======
-
-- When a single set of permissions applies to all procedures in an article, use the [permissions frontmatter](https://github.com/github/docs/tree/main/content#permissions). 
-- When an article contains multiple procedures and different permissions apply, include a separate permissions statement under each relevant header, before each procedure. 
->>>>>>> 72c5f0c3
 - Don't include permissions in an article’s intro.
 - Roles exist at different levels. Refer only to the role at the same level as the action. For example, you need admin access to a repository (repository-level role) to configure protected branches. You can get admin access to a repository by being an organization owner (organization-level role), but the repository-level role is what actually governs your ability to take the action, so that is the only role that should be mentioned in the permissions statement.
 - Language to use in a permissions statement:
@@ -619,12 +606,8 @@
 Further reading sections highlight additional targeted articles that aren’t already included within the article’s content or sidebar. Use further reading sections sparingly when they provide real value.
 
 #### How to write a further reading section
-<<<<<<< HEAD
+
 - Use a bulleted list.
-=======
-
-- Use a bulleted list. 
->>>>>>> 72c5f0c3
 - Use further reading sections sparingly and when they provide high value - see style guide for guidelines on linking.
 
 #### Title and format for further reading sections
